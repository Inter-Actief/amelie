import os
from datetime import timedelta

from django import forms
from django.conf import settings
from django.db.models import BLANK_CHOICE_DASH, TextChoices
from django.forms import widgets
from django.forms import BoundField
from django.template.utils import get_app_template_dirs
from django.utils import timezone
from django.utils.safestring import mark_safe
from django.utils.translation import gettext_lazy as _l

from amelie.style.forms import inject_style
from amelie.members.models import LANGUAGE_CHOICES
from amelie.tools.models import DataExportInformation
from amelie.tools.widgets import DateTimeSelector, DateSelector


def attach_hidden(form):
    def as_hidden(self):
        """
        Returns this form rendered entirely as hidden fields.
        """
        output = []
        for name, field in self.fields.items():
            bf = BoundField(self, field, name)
            output.append(bf.as_hidden())
        return '\n'.join(output)

    form.as_hidden = mark_safe(as_hidden(form))


class PeriodForm(forms.Form):
    from_date = forms.DateField(label='Begin date:', initial=timezone.now().date() - timedelta(days=365), widget=DateSelector)
    to_date = forms.DateField(label='End date:', initial=timezone.now().date(), widget=DateSelector)

    def __init__(self, *args, **kwargs):
        if 'to_date_required' in kwargs:
            to_date_required = kwargs['to_date_required']
            del kwargs['to_date_required']
        else:
            to_date_required = True

        super(PeriodForm, self).__init__(*args, **kwargs)

        self.fields["to_date"].required = to_date_required


inject_style(PeriodForm)

class PeriodKeywordForm(forms.Form):
<<<<<<< HEAD
    keywords = forms.CharField(max_length=20, label=_('Keywords'))
    from_date = forms.DateField(label=_('Begin date:'), initial=timezone.now().date() - timedelta(days=365), widget=DateSelector)
    to_date = forms.DateField(label=_('End date:'), initial=timezone.now().date(), widget=DateSelector)
=======
    keywords = forms.CharField(max_length=20, label=_l('Keywords'))
    from_date = forms.DateField(label=_l('Begin date:'), initial=timezone.now().date() - timedelta(days=365))
    to_date = forms.DateField(label=_l('End date:'), initial=timezone.now().date())
>>>>>>> 295cf837

    def __init__(self, *args, **kwargs):
        if 'to_date_required' in kwargs:
            to_date_required = kwargs['to_date_required']
            del kwargs['to_date_required']
        else:
            to_date_required = True

        if 'keywords_required' in kwargs:
            keywords_required = kwargs['keywords_required']
            del kwargs['keywords_required']
        else:
            keywords_required = True

        super(PeriodKeywordForm, self).__init__(*args, **kwargs)

        self.fields["to_date"].required = to_date_required
        self.fields["keywords"].required = keywords_required


inject_style(PeriodKeywordForm)

class PeriodTimeForm(forms.Form):
    datetime_from = forms.SplitDateTimeField(label='Begin:', initial=timezone.now() - timedelta(days=365), widget=DateTimeSelector)
    datetime_to = forms.SplitDateTimeField(label='End:', initial=timezone.now(), widget=DateTimeSelector)

    def __init__(self, *args, **kwargs):
        if 'datetime_to_required' in kwargs:
            datetime_to_required = kwargs['datetime_to_required']
            del kwargs['datetime_to_required']
        else:
            datetime_to_required = True

        super(PeriodTimeForm, self).__init__(*args, **kwargs)

        self.fields["datetime_to"].required = datetime_to_required


inject_style(PeriodTimeForm)


class DateTimeForm(forms.Form):
    datetime = forms.SplitDateTimeField(label='Date/time:', initial=timezone.now(), widget=DateTimeSelector)


inject_style(DateTimeForm)


def _mail_templates():
    mail_templates = []
    TEMPLATE_DIRS = []
    for t in settings.TEMPLATES:
        if 'DIRS' in t:
            TEMPLATE_DIRS += t['DIRS']

    # Recursively find all *.mail templates in all template directories
    dirs = TEMPLATE_DIRS + list(get_app_template_dirs('templates'))
    for template_dir in dirs:
        for dir_path, dir_names, filenames in os.walk(template_dir):
            for filename in filenames:
                if filename.endswith('.mail'):
                    template_file = os.path.join(dir_path, filename)

                    if template_file.startswith(str(template_dir)):
                        template_name = os.path.relpath(template_file, template_dir)
                        mail_templates.append(template_name)
                    else:
                        raise ValueError('Invalid template filename')

    mail_templates.sort()

    return [(mt, mt) for mt in mail_templates]


class MailTemplateTestForm(forms.Form):
    class Formats(TextChoices):
        HTML = 'html', _l("HTML")
        PLAIN = 'plain', _l("Plain text")

    template = forms.ChoiceField(label=_l('Template'), choices=_mail_templates())
    language = forms.ChoiceField(label=_l('Language'), choices=LANGUAGE_CHOICES, initial='nl')
    format = forms.ChoiceField(label=_l('Template'), choices=Formats.choices)


class ExportTypeSelectForm(forms.Form):
    def __init__(self, *args, **kwargs):
        super(ExportTypeSelectForm, self).__init__(*args, **kwargs)

        choices = BLANK_CHOICE_DASH + [(x, x) for x in DataExportInformation.objects.values_list('export_type', flat=True).distinct().order_by()]

        self.fields['export_type'] = forms.ChoiceField(
            choices=choices,
            required=False,
            widget=forms.Select(),
            initial="",
            label=_l("Only show exports of this type")
        )


class ExportForm(forms.Form):
    export_type = forms.CharField(max_length=100, required=False, widget=widgets.HiddenInput())
    export_details = forms.CharField(max_length=512, required=False, widget=widgets.HiddenInput())
    reason = forms.CharField(max_length=512, label=_l('Reason for export'), widget=widgets.Textarea(attrs={'rows': 3}))

    def __init__(self, *args, rows=None, **kwargs):
        super(ExportForm, self).__init__(*args, **kwargs)
        if rows is not None:
            self.fields['reason'].widget.attrs['rows'] = rows

    def clean(self):
        cleaned_data = super(ExportForm, self).clean()
        if 'member_export_csv' in self.data:
            cleaned_data['export_type'] = 'member_export_csv'
        elif 'member_export_vcf' in self.data:
            cleaned_data['export_type'] = 'member_export_vcf'
        elif 'member_export_email' in self.data:
            cleaned_data['export_type'] = 'member_export_email'
        elif 'cookie_corner_sepa_export' in self.data:
            cleaned_data['export_type'] = 'cookie_corner_sepa_export'
        elif 'activity_export_deanonymise' in self.data:
            cleaned_data['export_type'] = 'activity_export_deanonymise'
        elif 'activity_export_csv' in self.data:
            cleaned_data['export_type'] = 'activity_export_csv'
        elif 'activity_export_print' in self.data:
            cleaned_data['export_type'] = 'activity_export_print'
        else:
            raise forms.ValidationError(_l("Unknown data export type."))

        return cleaned_data

    def save_data_export_information(self, person):
        """
        Construct and save a DataExportInformation object, and then return its ID and the type that was exported.
        :param person: The person that is exporting the data.
        :return: Tuple of the ID of the new DataExportInformation object and the export type of the data that was given.
        """
        dei_id = DataExportInformation.objects.create(**{
            'export_type': self.cleaned_data['export_type'],
            'details': self.cleaned_data['export_details'],
            'reason': self.cleaned_data['reason'],
            'exporter': person
        })

        return dei_id, self.cleaned_data['export_type']


inject_style(MailTemplateTestForm, ExportTypeSelectForm, ExportForm)<|MERGE_RESOLUTION|>--- conflicted
+++ resolved
@@ -50,15 +50,9 @@
 inject_style(PeriodForm)
 
 class PeriodKeywordForm(forms.Form):
-<<<<<<< HEAD
-    keywords = forms.CharField(max_length=20, label=_('Keywords'))
-    from_date = forms.DateField(label=_('Begin date:'), initial=timezone.now().date() - timedelta(days=365), widget=DateSelector)
-    to_date = forms.DateField(label=_('End date:'), initial=timezone.now().date(), widget=DateSelector)
-=======
     keywords = forms.CharField(max_length=20, label=_l('Keywords'))
-    from_date = forms.DateField(label=_l('Begin date:'), initial=timezone.now().date() - timedelta(days=365))
-    to_date = forms.DateField(label=_l('End date:'), initial=timezone.now().date())
->>>>>>> 295cf837
+    from_date = forms.DateField(label=_l('Begin date:'), initial=timezone.now().date() - timedelta(days=365), widget=DateSelector)
+    to_date = forms.DateField(label=_l('End date:'), initial=timezone.now().date(), widget=DateSelector)
 
     def __init__(self, *args, **kwargs):
         if 'to_date_required' in kwargs:
