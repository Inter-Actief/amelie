--- conflicted
+++ resolved
@@ -146,15 +146,14 @@
   }
 }
 
-<<<<<<< HEAD
 //Styling to make obscure buttons (used for upload from youtube)
 a.looks-like-a-button.obscure {
   color: darkgray;
   background-color: lightgray;
   opacity: 40%;
   margin-right: 5px;
-=======
+}
+
 .ia-datepicker {
   width: 125px;
->>>>>>> 1987652b
 }