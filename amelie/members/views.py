import datetime
import time
import json
import re
import logging

from datetime import date
from decimal import Decimal
from functools import lru_cache
from io import BytesIO

from django.views import View
from django.contrib import messages
from django.core.exceptions import PermissionDenied, ValidationError, BadRequest, ImproperlyConfigured
from django.db.models import Q, Sum, Max, F
from django.utils.dateparse import parse_date
from django.template.defaultfilters import slugify
from django.views.decorators.csrf import csrf_exempt
from django.views.generic import TemplateView
from fcm_django.models import FCMDevice
from formtools.wizard.views import SessionWizardView
from oauth2_provider.models import AccessToken, Grant

from wsgiref.util import FileWrapper

from django.conf import settings
from django.db import transaction
from django.http import HttpResponseRedirect, HttpResponse, HttpResponseForbidden, Http404, JsonResponse
from django.shortcuts import get_object_or_404, render, redirect
from django.utils import timezone, translation
from django.utils.translation import gettext as _
from django.views.generic.edit import DeleteView, FormView

from amelie.claudia.models import Mapping, ExtraPerson
from amelie.iamailer import MailTask
from amelie.members.forms import PersonDataForm, StudentNumberForm, \
    RegistrationFormPersonalDetails, RegistrationFormStepMemberContactDetails, \
    RegistrationFormStepParentsContactDetails, RegistrationFormStepFreshmenStudyDetails, \
    RegistrationFormStepGeneralMembershipDetails, RegistrationFormStepAuthorizationDetails, \
    RegistrationFormStepPersonalPreferences, RegistrationFormStepFinalCheck, RegistrationFormStepGeneralStudyDetails, \
    RegistrationFormStepFreshmenMembershipDetails, RegistrationFormStepEmployeeDetails, \
    RegistrationFormPersonalDetailsEmployee, RegistrationFormStepEmployeeMembershipDetails, PreRegistrationPrintAllForm
from amelie.members.models import Payment, PaymentType, Committee, Function, Membership, MembershipType, Employee, \
    Person, Student, Study, StudyPeriod, Preference, PreferenceCategory, UnverifiedEnrollment, Dogroup, \
    DogroupGeneration
from amelie.personal_tab.forms import RFIDCardForm
from amelie.personal_tab.models import Authorization, AuthorizationType, Transaction, SEPA_CHAR_VALIDATOR
from amelie.tools.auth import get_oauth_link_code, send_oauth_link_code_email, get_user_info
from amelie.tools.decorators import require_board, require_superuser, require_lid_or_oauth, require_committee
from amelie.tools.encodings import normalize_to_ascii
from amelie.tools.http import HttpResponseSendfile, HttpJSONResponse
<<<<<<< HEAD
from amelie.tools.logic import current_academic_year_with_holidays, current_association_year
from amelie.tools.mail import PersonRecipient
from amelie.tools.mixins import DeleteMessageMixin, RequireBoardMixin
=======
from amelie.tools.logic import current_academic_year_with_holidays, current_association_year, association_year
from amelie.tools.mixins import DeleteMessageMixin, RequireBoardMixin, RequireCommitteeMixin
>>>>>>> cf0fe1a6
from amelie.tools.pdf import pdf_separator_page, pdf_membership_page, pdf_authorization_page

@require_board
def statistics(request):

    dt = None

    if 'dt' in request.GET:
        dt = parse_date(request.GET['dt'])

    if not dt:
        # The page will only render the Date input field
        return render(request, 'statistics/overview.html', locals())

    studies = Study.objects.all()
    per_study_total = 0
    per_study_rows = []
    for study in studies:
        count = Student.objects.filter(
            Q(person__membership__year=association_year(dt)),
            Q(studyperiod__end__isnull=True) | Q(studyperiod__end__gt=dt),
            Q(studyperiod__begin__isnull=False),
            Q(studyperiod__begin__lte=dt),
            Q(studyperiod__study=study)
        ).distinct().count()

        per_study_total += count
        per_study_rows.append({'name': study.name, 'abbreviation': study.abbreviation, 'count': count})
    per_study_rows = sorted(per_study_rows, key=lambda k: -k['count'])

    members_count = Person.objects.members_at(dt).count()
    active_members = Person.objects.active_members_at(dt)
    active_members_count = active_members.count()

    active_members_tcs = active_members.filter(
        Q(student__studyperiod__begin__isnull=False),
        Q(student__studyperiod__begin__lte=dt)
    ).annotate(
        # This makes sure only the latest studyperiod is used for the filter afterwards
        # Someone who is not studying anymore, but has studied CS at their latest studyperiod is counted
        student__latest_studyperiod = Max('student__studyperiod__begin')
    ).filter(
        Q(student__studyperiod__begin=F('student__latest_studyperiod')),
        Q(student__studyperiod__study__abbreviation__in=['B-TCS','M-CS'])
    ).distinct()
    active_members_tcs_count = len(active_members_tcs)

    active_members_bit = active_members.filter(
        Q(student__studyperiod__begin__isnull=False),
        Q(student__studyperiod__begin__lte=dt)
    ).annotate(
        # This makes sure only the latest studyperiod is used for the filter afterwards
        # Someone who is not studying anymore, but has studied BIT at their latest studyperiod is counted
        student__latest_studyperiod = Max('student__studyperiod__begin')
    ).filter(
        Q(student__studyperiod__begin=F('student__latest_studyperiod')),
        Q(student__studyperiod__study__abbreviation__in=['B-BIT','M-BIT'])
    ).distinct()
    active_members_bit_count = len(active_members_bit)

    other_studies = Study.objects.exclude(abbreviation__in=['B-TCS','M-CS','B-BIT','M-BIT']).values("abbreviation")

    active_members_other = active_members.filter(
        Q(student__studyperiod__begin__isnull=False),
        Q(student__studyperiod__begin__lte=dt)
    ).annotate(
        # This makes sure only the latest studyperiod is used for the filter afterwards
        student__latest_studyperiod_begin = Max('student__studyperiod__begin')
    ).filter(
        Q(student__studyperiod__begin=F('student__latest_studyperiod_begin')),
        # I know this is a very hacky way of excluding CS and BIT studies, but it doesn't work any other way...
        Q(student__studyperiod__study__abbreviation__in=[other_studies])
    ).distinct()
    active_members_other_count = len(active_members_other)

    percent_active_members = '{0:.2f}'.format((active_members_count*100.0)/members_count)

    freshmen_bit = Person.objects.members_at(dt).filter(
        Q(membership__year=association_year(dt)),
        Q(student__studyperiod__study__abbreviation='B-BIT'),
        Q(student__studyperiod__begin__year=association_year(dt)),
        Q(student__studyperiod__end__isnull=True) | Q(student__studyperiod__end__gt=dt)
    ).distinct()

    freshmen_bit_count = freshmen_bit.count()
    active_freshmen_bit = [person for person in freshmen_bit if person in active_members]
    active_freshmen_bit_count = len(active_freshmen_bit)

    freshmen_tcs = Person.objects.members_at(dt).filter(
        Q(membership__year=association_year(dt)),
        Q(student__studyperiod__study__abbreviation='B-TCS'),
        Q(student__studyperiod__begin__year=association_year(dt)),
        Q(student__studyperiod__end__isnull=True) | Q(student__studyperiod__end__gt=dt)
    ).distinct()

    freshmen_tcs_count = freshmen_tcs.count()
    active_freshmen_tcs = [person for person in freshmen_tcs if person in active_members]
    active_freshmen_tcs_count = len(active_freshmen_tcs)

    freshmen_count = freshmen_bit_count + freshmen_tcs_count

    percent_active_freshmen = '{0:.2f}'.format(((active_freshmen_bit_count + active_freshmen_tcs_count) * 100.0) / active_members_count)

    employee_count = Employee.objects.filter(
        Q(person__membership__year=association_year(dt)),
        Q(person__membership__ended__isnull=True) | Q(person__membership__ended__gt=dt)
    ).count()

    per_committee_total = 0
    per_committee_rows = []
    committees = Committee.objects.active_at(dt)
    committee_count = 0
    for committee in committees:
        count = Function.objects.filter(
            Q(committee=committee),
            Q(end__isnull=True) | Q(end__gt=dt),
            Q(begin__isnull=False),
            Q(begin__lte=dt)
        ).count()
        per_committee_total += count
        if count > 0:
            committee_count += 1
            per_committee_rows.append({'name': committee.name, 'count': count})

    per_commitee_total_ex_pools = per_committee_total
    pools = Committee.objects.active_at(dt).filter(category__name=settings.POOL_CATEGORY)
    for pool in pools:
        count = Function.objects.filter(
            Q(committee=pool),
            Q(end__isnull=True) | Q(end__gt=dt),
            Q(begin__isnull=False),
            Q(begin__lte=dt)
        ).count()
        per_commitee_total_ex_pools = per_commitee_total_ex_pools - count

    average_committees_ex_pools_per_active_member = '{0:.2f}'.format((per_commitee_total_ex_pools*1.0)/active_members_count)
    average_committees_per_active_member = '{0:.2f}'.format((per_committee_total*1.0)/active_members_count)

    per_active_member_total = {}
    for person in active_members:
        num = person.current_committees_at(dt).count()
        if num not in per_active_member_total.keys():
            per_active_member_total[num] = 0
        per_active_member_total[num] += 1
    sorted(per_active_member_total.keys())

    per_active_member_total_6plus = active_members_count - per_active_member_total.get(1, 0) - \
        per_active_member_total.get(2, 0) - per_active_member_total.get(3, 0) - \
        per_active_member_total.get(4, 0) - per_active_member_total.get(5, 0)

    international_members = Person.objects.members_at(dt).filter(international_member=Person.InternationalChoices.YES).distinct()
    international_members_count = international_members.count()

    active_international_members_count = len([member for member in international_members if member in active_members])

    members = {1: [], 2: [], 3: [], 4: [], 5: [], 6: []}
    members_ex_pools = {1: [], 2: [], 3: [], 4: [], 5: [], 6: []}
    for member in active_members:
        num = member.current_committees_at(dt).count()
        num_ex_pools = member.current_committees_at(dt).exclude(category__name=settings.POOL_CATEGORY).count()

        if num not in members.keys():
            members[num] = [member]
        else:
            members[num].append(member)

        if num_ex_pools not in members_ex_pools.keys():
            members_ex_pools[num_ex_pools] = [member]
        else:
            members_ex_pools[num_ex_pools].append(member)

    committees_per_member = []
    for n in range(1, 6):
        res = {'n': n,
               'total': len(members[n]),
               'total_ex': len(members_ex_pools[n]),
               'board': len([x for x in members[n] if x.was_board_at(dt)]),
               'board_ex': len([x for x in members_ex_pools[n] if x.was_board_at(dt)]),
               'freshman': len([x for x in members[n] if x in freshmen_tcs or x in freshmen_bit]),
               'freshman_ex': len([x for x in members_ex_pools[n] if x in freshmen_tcs or x in freshmen_bit]),
               'international': len([x for x in members[n] if x in international_members]),
               'international_ex': len([x for x in members_ex_pools[n] if x in international_members]),
               'tcs': len([x for x in members[n] if x in active_members_tcs]),
               'tcs_ex': len([x for x in members_ex_pools[n] if x in active_members_tcs]),
               'bit': len([x for x in members[n] if x in active_members_bit]),
               'bit_ex': len([x for x in members_ex_pools[n] if x in active_members_bit]),
               'other': len([x for x in members[n] if x not in active_members_tcs and x not in active_members_bit]),
               'other_ex': len([x for x in members_ex_pools[n] if x not in active_members_tcs and x not in active_members_bit])}
        committees_per_member.append(res)

    six_or_more_data = [members[x] for x in members.keys() if x > 5]
    six_or_more_data_ex = [members_ex_pools[x] for x in members_ex_pools.keys() if x > 5]
    six_or_more = [person for sublist in six_or_more_data for person in sublist]
    six_or_more_ex = [person for sublist in six_or_more_data_ex for person in sublist]
    res = {'n': _('6 or more'),
           'total': len(six_or_more),
           'total_ex': len(six_or_more_ex),
            'board': len([x for x in six_or_more if x.was_board_at(dt)]),
            'board_ex': len([x for x in six_or_more_ex if x.was_board_at(dt)]),
           'freshman': len([x for x in six_or_more if x in freshmen_tcs or x in freshmen_bit]),
           'freshman_ex': len([x for x in six_or_more_ex if x in freshmen_tcs or x in freshmen_bit]),
           'international': len([x for x in six_or_more if x in international_members]),
           'international_ex': len([x for x in six_or_more_ex if x in international_members]),
           'tcs': len([x for x in six_or_more if x in active_members_tcs]),
           'tcs_ex': len([x for x in six_or_more_ex if x in active_members_tcs]),
           'bit': len([x for x in six_or_more if x in active_members_bit]),
           'bit_ex': len([x for x in six_or_more_ex if x in active_members_bit]),
           'other': len([x for x in six_or_more if x not in active_members_tcs and x not in active_members_bit]),
           'other_ex': len([x for x in six_or_more_ex if x not in active_members_tcs and x not in active_members_bit])}
    committees_per_member.append(res)

    res = {'n': _('total'),
           'total': sum([x['total'] for x in committees_per_member]),
           'total_ex': sum([x['total_ex'] for x in committees_per_member]),
           'board': sum([x['board'] for x in committees_per_member]),
           'board_ex': sum([x['board_ex'] for x in committees_per_member]),
           'freshman': sum([x['freshman'] for x in committees_per_member]),
           'freshman_ex': sum([x['freshman_ex'] for x in committees_per_member]),
           'international': sum([x['international'] for x in committees_per_member]),
           'international_ex': sum([x['international_ex'] for x in committees_per_member]),
           'tcs': sum([x['tcs'] for x in committees_per_member]),
           'tcs_ex': sum([x['tcs_ex'] for x in committees_per_member]),
           'bit': sum([x['bit'] for x in committees_per_member]),
           'bit_ex': sum([x['bit_ex'] for x in committees_per_member]),
           'other': sum([x['other'] for x in committees_per_member]),
           'other_ex': sum([x['other_ex'] for x in committees_per_member])}
    committees_per_member.append(res)

    return render(request, 'statistics/overview.html', locals())


@require_board
def payment_statistics(request, start_year=2012):
    rows = []
    payment_types = PaymentType.objects.all()
    membership_types = MembershipType.objects.all()
    for mtype in membership_types:
        cells = [mtype, ]
        count = 0
        for ptype in payment_types:
            memberships = Membership.objects.filter(year=start_year, payment__payment_type=ptype, type=mtype)
            mcount = memberships.count()
            count += mcount
            cells.append(mcount)
        cells.append(count)
        rows.append(cells)
    ziprows = zip(*rows)
    totalcells = map(sum, list(zip(*rows))[1:])
    return render(request, 'statistics/payments.html', locals())


@require_committee(settings.ROOM_DUTY_ABBREVIATION)
def person_view(request, id, slug):
    obj = get_object_or_404(Person, id=id, slug=slug)
    preference_categories = PreferenceCategory.objects.all()
    alters_data = True
    date_old_mandates = settings.DATE_PRE_SEPA_AUTHORIZATIONS
    try:
        accounts = get_user_info(obj)
    except Exception as e:
        # Keycloak not reachable or running in non-production (not configured)
        accounts = []

    can_be_anonymized, unable_to_anonymize_reasons = _person_can_be_anonymized(obj)
    is_roomduty = request.person.is_room_duty()

    return render(request, "person.html", locals())


@require_committee(settings.ROOM_DUTY_ABBREVIATION)
@transaction.atomic
def person_edit(request, id, slug):
    person = get_object_or_404(Person, id=id)
    form = PersonDataForm(instance=person, data=request.POST or None, files=request.FILES or None)

    if request.method == "POST":
        if form.is_valid():
            form.save()
            return HttpResponseRedirect(person.get_absolute_url())

    return render(request, "person_edit_data.html", locals())


def _person_can_be_anonymized(person):
    # Check if this person can be anonymized and collect reasons why not.
    unable_to_anonymize_reasons = []

    if person.is_member_strict():
        unable_to_anonymize_reasons.append(_("This person still has an active (unterminated) membership."))

    for membership in person.membership_set.all():
        if not hasattr(membership, 'payment'):
            unable_to_anonymize_reasons.append(_("This person has not paid one of their memberships "
                                                 "({year}/{next_year} {type}).".format(
                year=membership.year, next_year=membership.year + 1, type=membership.type
            )))
    # Date where new SEPA authorizations came into effect.
    begin = datetime.datetime(2013, 10, 30, 23, 00, 00, tzinfo=timezone.utc)
    personal_tab_credit = Transaction.objects.filter(person=person, date__gte=begin).aggregate(Sum('price'))[
        'price__sum'] or Decimal('0.00')
    if personal_tab_credit != 0:
        unable_to_anonymize_reasons.append(_("This person still has an outstanding balance on their personal tab."))

    if person.participation_set.filter(event__end__gte=timezone.now()):
        unable_to_anonymize_reasons.append(_("This person isn't enrolled for one or more future activities."))

    can_be_anonymized = len(unable_to_anonymize_reasons) == 0

    return can_be_anonymized, unable_to_anonymize_reasons


@require_board
@transaction.atomic
def person_anonymize(request, id, slug):
    person = get_object_or_404(Person, id=id)
    sentinel_person = get_object_or_404(Person, id=settings.ANONIMIZATION_SENTINEL_PERSON_ID)

    can_be_anonymized, reasons = _person_can_be_anonymized(person)
    if not can_be_anonymized:
        raise ValueError(_("This person cannot be anonymized because of the following reasons:\n"
                           "{}".format("\n".join("- {}".format(reason) for reason in reasons))))

    # Remove from all claudia groups and anonymize mapping
    claudia_mapping = Mapping.find(person)
    if claudia_mapping is not None:
        claudia_mapping.extra_members.all().delete()
        claudia_mapping.extra_groupmemberships.all().delete()
        claudia_mapping.extra_personal_aliases.all().delete()
        claudia_mapping.name = "Anomymous"
        claudia_mapping.email = "anonymous@inter-actief.net"
        claudia_mapping.adname = ""
        claudia_mapping.save()

    # Anonymize enrollments
    person.participation_set.all().update(person=sentinel_person)

    # Anonymize room duties, pools and availabilities
    pools = person.room_duty_pools.all()
    for pool in pools:
        pool.unsorted_persons.remove(person)
    duties = person.room_duties.all()
    for duty in duties:
        duty.participant_set.remove(person)
    person.roomdutyavailability_set.all().delete()

    # Anonymize news
    person.newsitem_set.all().update(author=None)

    # Anonymize oauth2
    if hasattr(person, 'bindtoken'):
        person.bindtoken.delete()
    if hasattr(person, 'user'):
        AccessToken.objects.filter(user=person.user).delete()
        Grant.objects.filter(user=person.user).delete()
        FCMDevice.objects.filter(user=person.user).delete()

    # Anonymize education
    person.complaint_set.all().update(reporter=sentinel_person)
    person.complaintcomment_set.all().update(person=sentinel_person)
    for also_affects_me in person.personen.all():
        also_affects_me.people.remove(person)
    person.vote_set.all().update(person=sentinel_person)

    # Anonymize personal tab
    # We don't want to anonymize transactions and authorizations,
    # as they are needed for financial reasons
    # (Transactions need to be kept 7 years, authorizations for 2 years after they expire,
    # and authorizations are anonymized and cleaned up by the board every year)
    person.rfidcard_set.all().delete()

    # Anonymize member object if it exists
    if person.is_student():
        person.student.studyperiod_set.all().delete()
        person.student.delete()

    if person.is_employee():
        person.employee.delete()

    # The name is kept unanonymized, because we want to keep our old active member data
    # for the association archive, and the functions use the name of the person object.
    # Memberships are also kept for archival reasons.
    person.initials = ""
    person.notes = ""
    person.gender = Person.GenderTypes.UNKNOWN
    person.international_member = Person.InternationalChoices.UNKNOWN
    person.date_of_birth = None
    person.address = "Anonymous"
    person.postal_code = "7500AE"
    person.city = "Anonymous"
    person.country = "Anonymous"
    person.email_address = None
    person.telephone = ""
    person.address_parents = ""
    person.postal_code_parents = ""
    person.city_parents = ""
    person.country_parents = ""
    person.email_address_parents = ""
    person.can_use_parents_address = False
    person.account_name = ""
    person.webmaster = False
    person.preferences.clear()
    if person.user:
        person.user.email = "anonymous@inter-actief.net"
        person.user.save()
        person.user = None
    if person.picture:
        person.picture.delete()
    person.save()

    return render(request, 'person_anonymization_success.html', {'person': person})


<<<<<<< HEAD
def send_new_member_email(person: Person):
    """
    Send an email to a new member. This function is used for each type of member.
    """
    template_name = "members/new_member.mail"
    task = MailTask(template_name=template_name)
    task.add_recipient(PersonRecipient(person, context={'membership': person.membership}))

    task.send()


class RegisterNewGeneralWizardView(RequireBoardMixin, SessionWizardView):
=======
class RegisterNewGeneralWizardView(RequireCommitteeMixin, SessionWizardView):
    abbreviation = settings.ROOM_DUTY_ABBREVIATION
>>>>>>> cf0fe1a6
    template_name = "person_registration_form_general.html"
    form_list = [RegistrationFormPersonalDetails, RegistrationFormStepMemberContactDetails,
                 RegistrationFormStepGeneralStudyDetails, RegistrationFormStepGeneralMembershipDetails,
                 RegistrationFormStepAuthorizationDetails, RegistrationFormStepPersonalPreferences,
                 RegistrationFormStepFinalCheck]

    def get_context_data(self, form, **kwargs):
        context = super(RegisterNewGeneralWizardView, self).get_context_data(form=form, **kwargs)

        # Inject the type of registration form (Freshmen, General or Employee)
        context['form_type'] = 'general'

        # Inject the costs of the different membership types for use in the templates
        context['year_member_costs'] = MembershipType.objects.get(name_en='Primary yearlong').price
        context['study_long_member_costs'] = MembershipType.objects.get(name_en='Studylong (first year)').price
        context['secondary_member_costs'] = MembershipType.objects.get(name_en='Secondary yearlong').price

        # Inject the current progress percentage
        context['progress_bar_percentage'] = str((self.steps.step1 / self.steps.count) * 100)

        # If we are on the last step, inject the form data of all forms to show in an overview.
        if self.steps.step1 == 7:
            context['form_data'] = self.get_all_cleaned_data()
            # Get the correct display format for the preferred language
            language_dict = {l[0]: _(l[1]) for l in settings.LANGUAGES}
            context['form_data']['preferred_language'] = language_dict.get(context['form_data']['preferred_language'],
                                                                           context['form_data']['preferred_language'])
            context['all_preferences'] = Preference.objects.exclude(first_time=False)
        return context

    @transaction.atomic
    def done(self, form_list, **kwargs):
        # Get all cleaned data for all forms in one merged dictionary
        cleaned_data = self.get_all_cleaned_data()

        # Construct the Person object
        person = Person(
            first_name=cleaned_data['first_name'],
            last_name_prefix=cleaned_data['last_name_prefix'],
            last_name=cleaned_data['last_name'],
            initials=cleaned_data['initials'],
            gender=cleaned_data['gender'],
            preferred_language=cleaned_data['preferred_language'],
            international_member=cleaned_data['international_member'],
            date_of_birth=cleaned_data['date_of_birth'],
            address=cleaned_data['address'],
            postal_code=cleaned_data['postal_code'],
            city=cleaned_data['city'],
            country=cleaned_data['country'],
            email_address=cleaned_data['email_address'],
            telephone=cleaned_data['telephone'],
        )
        person.save()
        # Preferences (m2m relations) can only be added after a person has been saved.
        person.preferences.set(cleaned_data['preferences'])
        person.save()

        # Add preferences that should be enabled by default and are not shown during the first time
        for p in Preference.objects.filter(first_time=False, default=True):
            person.preferences.add(p)

        # Sanitize account holder name
        sanitized_account_holder_name = person.initials_last_name()
        try:
            SEPA_CHAR_VALIDATOR(sanitized_account_holder_name)
        except ValidationError:
            sanitized_account_holder_name = normalize_to_ascii(sanitized_account_holder_name)

        # Add contribution authorization if wanted
        if 'authorization_contribution' in cleaned_data and cleaned_data['authorization_contribution']:
            contribution_authorization = Authorization(
                authorization_type=AuthorizationType.objects.get(active=True, contribution=True),
                person=person,
                iban=cleaned_data['iban'],
                bic=cleaned_data['bic'],
                account_holder_name=sanitized_account_holder_name,
                start_date=date.today()
            )
            contribution_authorization.save()

        # Add other authorization if wanted
        if 'authorization_other' in cleaned_data and cleaned_data['authorization_other']:
            authorization_other = Authorization(
                authorization_type=AuthorizationType.objects.get(active=True, consumptions=True,
                                                                 activities=True, other_payments=True),
                person=person,
                iban=cleaned_data['iban'],
                bic=cleaned_data['bic'],
                account_holder_name=sanitized_account_holder_name,
                start_date=date.today())
            authorization_other.save()

        # Add membership details
        membership = Membership(member=person, type=cleaned_data['membership'],
                                year=current_association_year())
        membership.save()

        # Add student details
        student = Student(person=person, number=cleaned_data['student_number'])
        student.save()

        # Add study periods
        for study in cleaned_data['study']:
            study_period = StudyPeriod(student=student, study=study,
                                       begin=datetime.date(cleaned_data['generation'], 9, 1))
            study_period.save()

        # Send an email confirming the new enrolment
        send_new_member_email(person)

        # Render the enrollment forms to PDF for printing
        from amelie.tools.pdf import pdf_enrollment_form
        buffer = BytesIO()
        pdf_enrollment_form(buffer, person, membership)
        pdf = buffer.getvalue()
        return HttpResponse(pdf, content_type='application/pdf')

class RegisterNewExternalWizardView(RequireCommitteeMixin, SessionWizardView):
    abbreviation = settings.ROOM_DUTY_ABBREVIATION
    template_name = "person_registration_form_external.html"
    form_list = [RegistrationFormPersonalDetails, RegistrationFormStepMemberContactDetails,
                 RegistrationFormStepAuthorizationDetails, RegistrationFormStepPersonalPreferences,
                 RegistrationFormStepFinalCheck]

    def get_context_data(self, form, **kwargs):
        context = super(RegisterNewExternalWizardView, self).get_context_data(form=form, **kwargs)

        # Inject the type of registration form (Freshmen, General, External or Employee)
        context['form_type'] = 'external'

        # Inject the costs of the different membership types for use in the templates
        context['year_member_costs'] = MembershipType.objects.get(name_en='Primary yearlong').price

        # Inject the current progress percentage
        context['progress_bar_percentage'] = str((self.steps.step1 / self.steps.count) * 100)

        # If we are on the last step, inject the form data of all forms to show in an overview.
        if self.steps.step1 == 5:
            context['form_data'] = self.get_all_cleaned_data()
            # Get the correct display format for the preferred language
            language_dict = {l[0]: _(l[1]) for l in settings.LANGUAGES}
            context['form_data']['preferred_language'] = language_dict.get(context['form_data']['preferred_language'],
                                                                           context['form_data']['preferred_language'])
            context['all_preferences'] = Preference.objects.exclude(first_time=False)
        return context

    @transaction.atomic
    def done(self, form_list, **kwargs):
        # Get all cleaned data for all forms in one merged dictionary
        cleaned_data = self.get_all_cleaned_data()

        # Construct the Person object
        person = Person(
            first_name=cleaned_data['first_name'],
            last_name_prefix=cleaned_data['last_name_prefix'],
            last_name=cleaned_data['last_name'],
            initials=cleaned_data['initials'],
            gender=cleaned_data['gender'],
            preferred_language=cleaned_data['preferred_language'],
            international_member=cleaned_data['international_member'],
            date_of_birth=cleaned_data['date_of_birth'],
            address=cleaned_data['address'],
            postal_code=cleaned_data['postal_code'],
            city=cleaned_data['city'],
            country=cleaned_data['country'],
            email_address=cleaned_data['email_address'],
            telephone=cleaned_data['telephone'],
        )
        person.save()
        # Preferences (m2m relations) can only be added after a person has been saved.
        person.preferences.set(cleaned_data['preferences'])
        person.save()

        # Add preferences that should be enabled by default and are not shown during the first time
        for p in Preference.objects.filter(first_time=False, default=True):
            person.preferences.add(p)

        # Sanitize account holder name
        sanitized_account_holder_name = person.initials_last_name()
        try:
            SEPA_CHAR_VALIDATOR(sanitized_account_holder_name)
        except ValidationError:
            sanitized_account_holder_name = normalize_to_ascii(sanitized_account_holder_name)

        # Add contribution authorization if wanted
        if 'authorization_contribution' in cleaned_data and cleaned_data['authorization_contribution']:
            contribution_authorization = Authorization(
                authorization_type=AuthorizationType.objects.get(active=True, contribution=True),
                person=person,
                iban=cleaned_data['iban'],
                bic=cleaned_data['bic'],
                account_holder_name=sanitized_account_holder_name,
                start_date=date.today()
            )
            contribution_authorization.save()

        # Add other authorization if wanted
        if 'authorization_other' in cleaned_data and cleaned_data['authorization_other']:
            authorization_other = Authorization(
                authorization_type=AuthorizationType.objects.get(active=True, consumptions=True,
                                                                 activities=True, other_payments=True),
                person=person,
                iban=cleaned_data['iban'],
                bic=cleaned_data['bic'],
                account_holder_name=sanitized_account_holder_name,
                start_date=date.today())
            authorization_other.save()

        # Add membership details
        membership = Membership(member=person, type=MembershipType.objects.get(name_en='Primary yearlong'),
                                year=current_association_year())
        membership.save()

        # Create user for logging in
        person.get_or_create_user(f"e{person.pk}")

        # Send OAuth token to registered email
        link_code = get_oauth_link_code(person)
        send_oauth_link_code_email(self.request, person, link_code)

        # Send an email confirming the new enrolment
        send_new_member_email(person)

        # Render the enrollment forms to PDF for printing
        from amelie.tools.pdf import pdf_enrollment_form
        buffer = BytesIO()
        pdf_enrollment_form(buffer, person, membership)
        pdf = buffer.getvalue()
        return HttpResponse(pdf, content_type='application/pdf')


class RegisterNewEmployeeWizardView(RequireCommitteeMixin, SessionWizardView):
    abbreviation = settings.ROOM_DUTY_ABBREVIATION
    template_name = "person_registration_form_employee.html"
    form_list = [RegistrationFormPersonalDetailsEmployee, RegistrationFormStepMemberContactDetails,
                 RegistrationFormStepEmployeeDetails, RegistrationFormStepEmployeeMembershipDetails,
                 RegistrationFormStepAuthorizationDetails, RegistrationFormStepPersonalPreferences,
                 RegistrationFormStepFinalCheck]

    def get_context_data(self, form, **kwargs):
        context = super(RegisterNewEmployeeWizardView, self).get_context_data(form=form, **kwargs)

        # Inject the type of registration form (Freshmen, General or Employee)
        context['form_type'] = 'employee'

        # Inject the costs of the different membership types for use in the templates
        context['employee_member_costs'] = MembershipType.objects.get(name_en='Employee yearlong').price

        # Inject the current progress percentage
        context['progress_bar_percentage'] = str((self.steps.step1 / self.steps.count) * 100)

        # If we are on the last step, inject the form data of all forms to show in an overview.
        if self.steps.step1 == 7:
            context['form_data'] = self.get_all_cleaned_data()
            # Get the correct display format for the preferred language
            language_dict = {l[0]: _(l[1]) for l in settings.LANGUAGES}
            context['form_data']['preferred_language'] = language_dict.get(context['form_data']['preferred_language'],
                                                                           context['form_data']['preferred_language'])
            context['all_preferences'] = Preference.objects.exclude(first_time=False)
        return context

    @transaction.atomic
    def done(self, form_list, **kwargs):
        # Get all cleaned data for all forms in one merged dictionary
        cleaned_data = self.get_all_cleaned_data()

        # Construct the Person object
        person = Person(
            first_name=cleaned_data['first_name'],
            last_name_prefix=cleaned_data['last_name_prefix'],
            last_name=cleaned_data['last_name'],
            initials=cleaned_data['initials'],
            gender=cleaned_data['gender'],
            preferred_language=cleaned_data['preferred_language'],
            date_of_birth=cleaned_data['date_of_birth'],
            address=cleaned_data['address'],
            postal_code=cleaned_data['postal_code'],
            city=cleaned_data['city'],
            country=cleaned_data['country'],
            email_address=cleaned_data['email_address'],
            telephone=cleaned_data['telephone'],
        )
        person.save()
        # Preferences (m2m relations) can only be added after a person has been saved.
        person.preferences.set(cleaned_data['preferences'])
        person.save()

        # Add preferences that should be enabled by default and are not shown during the first time
        for p in Preference.objects.filter(first_time=False, default=True):
            person.preferences.add(p)

        # Sanitize account holder name
        sanitized_account_holder_name = person.initials_last_name()
        try:
            SEPA_CHAR_VALIDATOR(sanitized_account_holder_name)
        except ValidationError:
            sanitized_account_holder_name = normalize_to_ascii(sanitized_account_holder_name)

        # Add contribution authorization if wanted
        if 'authorization_contribution' in cleaned_data and cleaned_data['authorization_contribution']:
            contribution_authorization = Authorization(
                authorization_type=AuthorizationType.objects.get(active=True, contribution=True),
                person=person,
                iban=cleaned_data['iban'],
                bic=cleaned_data['bic'],
                account_holder_name=sanitized_account_holder_name,
                start_date=date.today()
            )
            contribution_authorization.save()

        # Add other authorization if wanted
        if 'authorization_other' in cleaned_data and cleaned_data['authorization_other']:
            authorization_other = Authorization(
                authorization_type=AuthorizationType.objects.get(active=True, consumptions=True,
                                                                 activities=True, other_payments=True),
                person=person,
                iban=cleaned_data['iban'],
                bic=cleaned_data['bic'],
                account_holder_name=sanitized_account_holder_name,
                start_date=date.today())
            authorization_other.save()

        # Add membership details
        membership = Membership(member=person, type=cleaned_data['membership'],
                                year=current_association_year())
        membership.save()

        # Add employee details
        employee = Employee(person=person, number=cleaned_data['employee_number'])
        employee.save()

        # Send an email confirming the new enrolment
        send_new_member_email(person)

        # Render the enrollment forms to PDF for printing
        from amelie.tools.pdf import pdf_enrollment_form
        buffer = BytesIO()
        pdf_enrollment_form(buffer, person, membership)
        pdf = buffer.getvalue()
        return HttpResponse(pdf, content_type='application/pdf')


class RegisterNewFreshmanWizardView(RequireCommitteeMixin, SessionWizardView):
    abbreviation = settings.ROOM_DUTY_ABBREVIATION
    template_name = "person_registration_form_freshmen.html"
    form_list = [RegistrationFormPersonalDetails, RegistrationFormStepMemberContactDetails,
                 RegistrationFormStepParentsContactDetails, RegistrationFormStepFreshmenStudyDetails,
                 RegistrationFormStepFreshmenMembershipDetails, RegistrationFormStepAuthorizationDetails,
                 RegistrationFormStepPersonalPreferences, RegistrationFormStepFinalCheck]

    def get_context_data(self, form, **kwargs):
        context = super(RegisterNewFreshmanWizardView, self).get_context_data(form=form, **kwargs)

        # Inject the type of registration form (Freshmen, General or Employee)
        context['form_type'] = 'freshmen'

        # Inject the costs of the different membership types for use in the templates
        context['year_member_costs'] = MembershipType.objects.get(name_en='Primary yearlong').price
        context['study_long_member_costs'] = MembershipType.objects.get(name_en='Studylong (first year)').price

        # Inject the current progress percentage
        context['progress_bar_percentage'] = str((self.steps.step1 / self.steps.count) * 100)

        # If we are on the last step, inject the form data of all forms to show in an overview.
        if self.steps.step1 == 8:
            context['form_data'] = self.get_all_cleaned_data()
            # Get the correct display format for the preferred language
            language_dict = {l[0]: _(l[1]) for l in settings.LANGUAGES}
            context['form_data']['preferred_language'] = language_dict.get(context['form_data']['preferred_language'],
                                                                           context['form_data']['preferred_language'])
            context['all_preferences'] = Preference.objects.exclude(first_time=False)
        return context

    @transaction.atomic
    def done(self, form_list, **kwargs):
        # Get all cleaned data for all forms in one merged dictionary
        cleaned_data = self.get_all_cleaned_data()

        # Construct the Person object
        person = Person(
            first_name=cleaned_data['first_name'],
            last_name_prefix=cleaned_data['last_name_prefix'],
            last_name=cleaned_data['last_name'],
            initials=cleaned_data['initials'],
            gender=cleaned_data['gender'],
            preferred_language=cleaned_data['preferred_language'],
            international_member=cleaned_data['international_member'],
            date_of_birth=cleaned_data['date_of_birth'],
            address=cleaned_data['address'],
            postal_code=cleaned_data['postal_code'],
            city=cleaned_data['city'],
            country=cleaned_data['country'],
            email_address=cleaned_data['email_address'],
            telephone=cleaned_data['telephone'],
            address_parents=cleaned_data['address_parents'],
            postal_code_parents=cleaned_data['postal_code_parents'],
            city_parents=cleaned_data['city_parents'],
            country_parents=cleaned_data['country_parents'],
            email_address_parents=cleaned_data['email_address_parents'],
            can_use_parents_address=cleaned_data['can_use_parents_address'],
        )
        person.save()
        # Preferences (m2m relations) can only be added after a person has been saved.
        person.preferences.set(cleaned_data['preferences'])
        person.save()

        # Add preferences that should be enabled by default and are not shown during the first time
        for p in Preference.objects.filter(first_time=False, default=True):
            person.preferences.add(p)

        # Sanitize account holder name
        sanitized_account_holder_name = person.initials_last_name()
        try:
            SEPA_CHAR_VALIDATOR(sanitized_account_holder_name)
        except ValidationError:
            sanitized_account_holder_name = normalize_to_ascii(sanitized_account_holder_name)

        # Add contribution authorization if wanted
        if 'authorization_contribution' in cleaned_data and cleaned_data['authorization_contribution']:
            contribution_authorization = Authorization(
                authorization_type=AuthorizationType.objects.get(active=True, contribution=True),
                person=person,
                iban=cleaned_data['iban'],
                bic=cleaned_data['bic'],
                account_holder_name=sanitized_account_holder_name,
                start_date=date.today()
            )
            contribution_authorization.save()

        # Add other authorization if wanted
        if 'authorization_other' in cleaned_data and cleaned_data['authorization_other']:
            authorization_other = Authorization(
                authorization_type=AuthorizationType.objects.get(active=True, consumptions=True,
                                                                 activities=True, other_payments=True),
                person=person,
                iban=cleaned_data['iban'],
                bic=cleaned_data['bic'],
                account_holder_name=sanitized_account_holder_name,
                start_date=date.today())
            authorization_other.save()

        # Add membership details
        membership = Membership(member=person, type=cleaned_data['membership'],
                                year=current_association_year())
        membership.save()

        # Add student details
        student = Student(person=person, number=cleaned_data['student_number'])
        student.save()

        # Add study periods
        for study in cleaned_data['study']:
            study_period = StudyPeriod(student=student, study=study,
                                       begin=datetime.date(current_academic_year_with_holidays(), 9, 1),
                                       dogroup=cleaned_data['dogroup'])
            study_period.save()

        # Send an email confirming the new enrolment
        send_new_member_email(person)

        # Render the enrollment forms to PDF for printing
        from amelie.tools.pdf import pdf_enrollment_form
        buffer = BytesIO()
        pdf_enrollment_form(buffer, person, membership)
        pdf = buffer.getvalue()
        return HttpResponse(pdf, content_type='application/pdf')


class PreRegisterNewFreshmanWizardView(SessionWizardView):
    template_name = "person_registration_form_preregister_freshmen.html"
    form_list = [RegistrationFormPersonalDetails, RegistrationFormStepMemberContactDetails,
                 RegistrationFormStepParentsContactDetails, RegistrationFormStepFreshmenStudyDetails,
                 RegistrationFormStepFreshmenMembershipDetails, RegistrationFormStepAuthorizationDetails,
                 RegistrationFormStepPersonalPreferences, RegistrationFormStepFinalCheck]

    def get_context_data(self, form, **kwargs):
        context = super(PreRegisterNewFreshmanWizardView, self).get_context_data(form=form, **kwargs)

        # Inject the type of registration form (Pre-enrollment, Freshmen or General)
        context['form_type'] = 'pre_enroll_freshmen'

        # Inject the costs of the different membership types for use in the templates
        context['year_member_costs'] = MembershipType.objects.get(name_en='Primary yearlong').price
        context['study_long_member_costs'] = MembershipType.objects.get(name_en='Studylong (first year)').price

        # Inject the current progress percentage
        context['progress_bar_percentage'] = str((self.steps.step1 / self.steps.count) * 100)

        # If we are on the last step, inject the form data of all forms to show in an overview.
        if self.steps.step1 == 8:
            context['form_data'] = self.get_all_cleaned_data()
            # Get the correct display format for the preferred language
            language_dict = {l[0]: _(l[1]) for l in settings.LANGUAGES}
            context['form_data']['preferred_language'] = language_dict.get(context['form_data']['preferred_language'],
                                                                           context['form_data']['preferred_language'])
            context['all_preferences'] = Preference.objects.exclude(first_time=False)
        return context

    @transaction.atomic
    def done(self, form_list, **kwargs):
        # Get all cleaned data for all forms in one merged dictionary
        cleaned_data = self.get_all_cleaned_data()

        # Construct the Person object
        person = UnverifiedEnrollment(
            # Person details
            first_name=cleaned_data['first_name'],
            last_name_prefix=cleaned_data['last_name_prefix'],
            last_name=cleaned_data['last_name'],
            initials=cleaned_data['initials'],
            gender=cleaned_data['gender'],
            preferred_language=cleaned_data['preferred_language'],
            international_member=cleaned_data['international_member'],
            date_of_birth=cleaned_data['date_of_birth'],
            address=cleaned_data['address'],
            postal_code=cleaned_data['postal_code'],
            city=cleaned_data['city'],
            country=cleaned_data['country'],
            email_address=cleaned_data['email_address'],
            telephone=cleaned_data['telephone'],
            address_parents=cleaned_data['address_parents'],
            postal_code_parents=cleaned_data['postal_code_parents'],
            city_parents=cleaned_data['city_parents'],
            country_parents=cleaned_data['country_parents'],
            email_address_parents=cleaned_data['email_address_parents'],
            can_use_parents_address=cleaned_data['can_use_parents_address'],

            # Membership details
            membership_type=cleaned_data['membership'],
            membership_year=current_association_year(),

            # Study details
            student_number=cleaned_data['student_number'],
            study_start_date=datetime.date(current_academic_year_with_holidays(), 9, 1),
            dogroup=cleaned_data['dogroup'],
        )
        person.save()

        # Preferences and studies (m2m relations) can only be added after a person has been saved.
        person.preferences.set(cleaned_data['preferences'])
        person.save()

        # Add preferences that should be enabled by default and are not shown during the first time
        for p in Preference.objects.filter(first_time=False, default=True):
            person.preferences.add(p)

        # Sanitize account holder name
        sanitized_account_holder_name = person.initials_last_name()
        try:
            SEPA_CHAR_VALIDATOR(sanitized_account_holder_name)
        except ValidationError:
            sanitized_account_holder_name = normalize_to_ascii(sanitized_account_holder_name)

        # Add contribution authorization if wanted
        if 'authorization_contribution' in cleaned_data and cleaned_data['authorization_contribution']:
            contribution_authorization = Authorization(
                authorization_type=AuthorizationType.objects.get(active=True, contribution=True),
                person=None,
                iban=cleaned_data['iban'],
                bic=cleaned_data['bic'],
                account_holder_name=sanitized_account_holder_name,
                start_date=date.today()
            )
            contribution_authorization.save()
            person.authorizations.add(contribution_authorization)

        # Add other authorization if wanted
        if 'authorization_other' in cleaned_data and cleaned_data['authorization_other']:
            authorization_other = Authorization(
                authorization_type=AuthorizationType.objects.get(active=True, consumptions=True,
                                                                 activities=True, other_payments=True),
                person=None,
                iban=cleaned_data['iban'],
                bic=cleaned_data['bic'],
                account_holder_name=sanitized_account_holder_name,
                start_date=date.today())
            authorization_other.save()
            person.authorizations.add(authorization_other)

        # Add studies
        for study in cleaned_data['study']:
            person.studies.add(study)

        # Generate PDF enrollment forms
        from amelie.tools.pdf import pdf_enrollment_form
        buffer = BytesIO()
        pdf_enrollment_form(buffer, person, person.membership_type)
        pdf = buffer.getvalue()

        # Send welcome e-mail with forms attached.
        from amelie.iamailer import MailTask
        from amelie.tools.mail import PersonRecipient
        welcome_mail = MailTask(from_='I.C.T.S.V. Inter-Actief <secretary@inter-actief.net>',
                                template_name='members/preregistration_welcome.mail',
                                report_to='I.C.T.S.V. Inter-Actief <secretary@inter-actief.net>',
                                report_language='nl',
                                report_always=False)
        person_slug = slugify(person.incomplete_name())

        welcome_mail.add_recipient(PersonRecipient(recipient=person, context={}, attachments=[
            ('inter-actief_enrollment_{}.pdf'.format(person_slug), pdf, 'application/pdf')
        ]))
        welcome_mail.send()

        # Redirect to the success page
        return redirect('members:person_preregister_complete')


class PreRegistrationCompleteView(TemplateView):
    template_name = "person_registration_form_preregister_complete.html"


class PreRegistrationStatus(RequireCommitteeMixin, TemplateView):
    template_name = "preregistration_status.html"
    abbreviation = settings.ROOM_DUTY_ABBREVIATION

    def get_context_data(self, **kwargs):
        context = super(PreRegistrationStatus, self).get_context_data(**kwargs)

        enrollments = UnverifiedEnrollment.objects.all()
        enrollments = sorted(enrollments, key=lambda x: str(x.dogroup) + " " + str(x.sortable_name()))
        context['pre_enrollments'] = enrollments

        context['delete_enabled'] = self.request.GET.get("deletion", False)

        # If eid is given in GET params, add enrollment context variable
        if self.request.GET.get('eid', None) is not None:
            context['enrollment'] = UnverifiedEnrollment.objects.get(pk=self.request.GET.get('eid', None))

        return context

    def get(self, request, *args, **kwargs):
        pre_enrollment_id = request.GET.get('eid', None)
        action = request.GET.get('action', None)
        if pre_enrollment_id is not None:
            pre_enrollment = UnverifiedEnrollment.objects.get(pk=pre_enrollment_id)
        else:
            pre_enrollment = None
        if action is not None:
            if action == "accept" and pre_enrollment is not None:
                # Create a Person, Student, Membership, etc. using the data from the UnverifiedEnrollment,
                # then transfer the wanted authorizations to that person, and delete the pre-enrollment.

                # Construct the Person object
                person = Person(
                    first_name=pre_enrollment.first_name,
                    last_name_prefix=pre_enrollment.last_name_prefix,
                    last_name=pre_enrollment.last_name,
                    initials=pre_enrollment.initials,
                    gender=pre_enrollment.gender,
                    preferred_language=pre_enrollment.preferred_language,
                    international_member=pre_enrollment.international_member,
                    date_of_birth=pre_enrollment.date_of_birth,
                    address=pre_enrollment.address,
                    postal_code=pre_enrollment.postal_code,
                    city=pre_enrollment.city,
                    country=pre_enrollment.country,
                    email_address=pre_enrollment.email_address,
                    telephone=pre_enrollment.telephone,
                    address_parents=pre_enrollment.address_parents,
                    postal_code_parents=pre_enrollment.postal_code_parents,
                    city_parents=pre_enrollment.city_parents,
                    country_parents=pre_enrollment.country_parents,
                    email_address_parents=pre_enrollment.email_address_parents,
                    can_use_parents_address=pre_enrollment.can_use_parents_address,
                )
                person.save()
                # Preferences (m2m relations) can only be added after a person has been saved.
                person.preferences.set(pre_enrollment.preferences.all())
                person.save()

                # Add membership details
                membership = Membership(member=person, type=pre_enrollment.membership_type,
                                        year=pre_enrollment.membership_year)
                membership.save()

                # Add student details
                student = Student(person=person, number=pre_enrollment.student_number)
                student.save()

                # Add study periods
                for study in pre_enrollment.studies.all():
                    study_period = StudyPeriod(student=student, study=study,
                                               begin=pre_enrollment.study_start_date,
                                               dogroup=pre_enrollment.dogroup)
                    study_period.save()

                # Add authorizations and activate them.
                for authorization in pre_enrollment.authorizations.all():
                    authorization.person = person
                    authorization.is_signed = True
                    authorization.save()

                # Delete the pre-enrollment
                pre_enrollment.delete()

                send_new_member_email(person)

                # Set message
                messages.info(self.request, "Pre-registration of {} activated!".format(person.incomplete_name()))

                # Redirect to the normal page
                return redirect('members:preregistration_status')

            elif action == "print" and pre_enrollment is not None:
                from amelie.tools.pdf import pdf_enrollment_form
                buffer = BytesIO()
                pdf_enrollment_form(buffer, pre_enrollment, pre_enrollment.membership_type)
                pdf = buffer.getvalue()
                return HttpResponse(pdf, content_type='application/pdf')
            elif action == "delete" and pre_enrollment is not None:
                self.template_name = "preregistration_delete_confirm.html"
            elif action == "delete-sure" and pre_enrollment is not None:
                # Save name for notification
                name = pre_enrollment.incomplete_name()
                # Delete the authorizations beloning to this pre-registration
                # (to avoid having unactivated, anonymous authorizations in the system)
                for authorization in pre_enrollment.authorizations.all():
                    authorization.delete()
                # Delete the pre-enrollment
                pre_enrollment.delete()
                # Set message
                messages.info(self.request, "Pre-registration of {} deleted!".format(name))
                # Redirect to the normal page
                return redirect('members:preregistration_status')

        return super(PreRegistrationStatus, self).get(request, *args, **kwargs)


class PreRegistrationPrintDogroup(RequireCommitteeMixin, TemplateView):
    abbreviation = settings.ROOM_DUTY_ABBREVIATION

    def get(self, request, *args, **kwargs):
        pre_enrollment_dogroup_id = request.GET.get('did', None)
        if pre_enrollment_dogroup_id is not None:
            pre_enrollments_dogroup = UnverifiedEnrollment.objects.filter(dogroup__pk=pre_enrollment_dogroup_id)
        else:
            pre_enrollments_dogroup = []

        # Create PDF object
        from reportlab.pdfgen import canvas
        from reportlab.lib.pagesizes import A4
        pdf_buffer = BytesIO()
        pdf_canvas = canvas.Canvas(pdf_buffer, pagesize=A4)

        for enrollment in pre_enrollments_dogroup:

            # Add forms to PDF
            pdf_membership_page(pdf_canvas, enrollment, enrollment.membership_type)
            for authorization in enrollment.authorizations.all():
                pdf_authorization_page(pdf_canvas, (authorization, enrollment))

        pdf_canvas.save()
        pdf = pdf_buffer.getvalue()
        return HttpResponse(pdf, content_type='application/pdf')


class PreRegistrationPrintAll(RequireCommitteeMixin, FormView):
    template_name = "preregistration_print_all.html"
    form_class = PreRegistrationPrintAllForm
    abbreviation = settings.ROOM_DUTY_ABBREVIATION

    def form_valid(self, form):
        sort_by = form.cleaned_data['sort_by']
        group_dogroups = form.cleaned_data['group_by_dogroup']
        sign_date = form.cleaned_data['signing_date']

        # Retrieve pre-enrollments
        pre_enrollments = UnverifiedEnrollment.objects.all().prefetch_related('authorizations', 'studies')

        # Set the language for the PDF pages
        with translation.override(form.cleaned_data['language']):

            # Create PDF object
            from reportlab.pdfgen import canvas
            from reportlab.lib.pagesizes import A4
            pdf_buffer = BytesIO()
            pdf_canvas = canvas.Canvas(pdf_buffer, pagesize=A4)

            if group_dogroups:
                pre_enrollments = pre_enrollments.order_by('dogroup', sort_by)
                current_dogroup = None
                for enrollment in pre_enrollments:
                    if current_dogroup != enrollment.dogroup:
                        # Add separator page for dogroup
                        pdf_separator_page(pdf_canvas, str(enrollment.dogroup))
                        current_dogroup = enrollment.dogroup

                    # Add forms to PDF
                    pdf_membership_page(pdf_canvas, enrollment, enrollment.membership_type, signing_date=sign_date)
                    for authorization in enrollment.authorizations.all():
                        pdf_authorization_page(pdf_canvas, (authorization, enrollment), signing_date=sign_date)
            else:
                pre_enrollments = pre_enrollments.order_by(sort_by)
                for enrollment in pre_enrollments:
                    # Add forms to PDF
                    pdf_membership_page(pdf_canvas, enrollment, enrollment.membership_type, signing_date=sign_date)
                    for authorization in enrollment.authorizations.all():
                        pdf_authorization_page(pdf_canvas, (authorization, enrollment), signing_date=sign_date)

            pdf_canvas.save()

        pdf = pdf_buffer.getvalue()
        return HttpResponse(pdf, content_type='application/pdf')



@require_committee(settings.ROOM_DUTY_ABBREVIATION)
def registration_form(request, user, membership):
    from amelie.tools.pdf import pdf_enrollment_form

    buffer = BytesIO()
    person = get_object_or_404(Person, id=user)
    membership = get_object_or_404(Membership, id=membership, member=person)
    pdf_enrollment_form(buffer, person, membership)
    pdf = buffer.getvalue()
    return HttpResponse(pdf, content_type='application/pdf')


@require_committee(settings.ROOM_DUTY_ABBREVIATION)
def membership_form(request, user, membership):
    from amelie.tools.pdf import pdf_membership_form

    buffer = BytesIO()
    person = get_object_or_404(Person, id=user)
    membership = get_object_or_404(Membership, id=membership, member=person)
    pdf_membership_form(buffer, person, membership)
    pdf = buffer.getvalue()
    return HttpResponse(pdf, content_type='application/pdf')


@require_committee(settings.ROOM_DUTY_ABBREVIATION)
def mandate_form(request, mandate):
    from amelie.tools.pdf import pdf_authorization_form

    buffer = BytesIO()
    mandate = get_object_or_404(Authorization, id=mandate)
    pdf_authorization_form(buffer, mandate)
    pdf = buffer.getvalue()
    return HttpResponse(pdf, content_type='application/pdf')


@require_superuser
def registration_check(request):
    if request.method == "POST":
        student_number_form = StudentNumberForm(request.POST)
        if student_number_form.is_valid():
            obj = Student.objects.get(number=student_number_form.cleaned_data["student_number"]).person
            return redirect('members:registration_check_view', id=obj.id, slug=obj.slug)
    else:
        student_number_form = StudentNumberForm()

    return render(request, 'registration_check.html', locals())


@require_superuser
@transaction.atomic
def registration_check_view(request, id, slug):
    obj = get_object_or_404(Person, id=id, slug=slug)
    if request.method == "POST":
        rfid_form = RFIDCardForm(obj, request.POST)
        if rfid_form.is_valid():
            rfid_form.save()
            return redirect('members:registration_check_view', id=obj.id, slug=obj.slug)
    else:
        rfid_form = RFIDCardForm(obj)
    cookie_corner_mandate = obj.has_mandate_activities()
    student_number_form = StudentNumberForm()

    debug = settings.DEBUG

    return render(request, 'registration_check.html', locals())


@require_board
def birthdays(request):
    today_minus_three = timezone.now() - datetime.timedelta(days=3)
    birthdays_list = []
    for date_option in [today_minus_three + datetime.timedelta(x) for x in range(11)]:
        people = Person.objects.members().filter(date_of_birth__day=date_option.day,
                                                 date_of_birth__month=date_option.month)
        for person in people:
            person.becoming_age = person.age(at=date_option)
        birthdays_list.extend(people)

    return render(request, 'birthdays.html', {'birthdays': birthdays_list})


@require_board
def contact_list(request):
    committees = Committee.objects.filter(abolished__isnull=True, category__isnull=False)
    people = Person.objects.all()
    return render(request, 'telephone_list.html', locals())


@require_board
def csv_student_number_primary(request):
    persons = Person.objects.filter(student__studyperiod__study__primary_study=True,
                                    student__number__isnull=False)
    return HttpResponse(",".join(["s%07d" % p.student.number for p in persons if p.is_member()]))


@require_board
def csv_student_number_without_bit(request):
    persons = Person.objects.filter(student__studyperiod__study__primary_study=True,
                                    student__number__isnull=False).exclude(student__studyperiod__study__abbreviation=settings.BIT_BSC_ABBR)
    return HttpResponse(",".join(["s%07d" % p.student.number for p in persons if p.is_member()]))


@require_lid_or_oauth
def picture(request, filename):
    try:
        person = Person.objects.get(picture='pasfoto/%s.jpg' % filename)
    except:
        raise Http404('Picture not found or multiple people are linked to the same picture.')

    if not request.is_board and not request.person == person:
        raise Http404('You do not have access to view this picture.')

    response = HttpResponse(FileWrapper(person.picture), content_type='image/jpeg')
    response['Content-Disposition'] = 'inline; filename=%s.jpg' % filename
    return response


@require_lid_or_oauth
def person_picture(request, id, slug):
    person = get_object_or_404(Person, id=id, slug=slug)

    # Only for the board or the person themselves
    if not request.is_board and not request.person == person:
        return HttpResponseForbidden()

    # Serve file, preferably using Sendfile
    image_file = person.picture
    if image_file:
        return HttpResponseSendfile(path=image_file.path, content_type='image/jpeg')
    else:
        raise Http404('Picture not found')


def _person_info_request_get_body(request, logger=None):
    if logger is None:
        logger = logging.getLogger("amelie.members.views._person_info_request_get_body")

    # Settings for userinfo API must be configured
    if settings.USERINFO_API_CONFIG.get('api_key', None) is None or \
            settings.USERINFO_API_CONFIG.get('allowed_ips', None) is None:
        logger.error("UserInfo API config missing from settings.")
        raise ImproperlyConfigured("UserInfo API config missing from settings.")

    # Must be POST request
    if request.method != "POST":
        logger.error(f"Bad request, request method is {request.method}, not POST.")
        raise BadRequest()

    # Must contain JSON body
    try:
        body = json.loads(request.body)
    except json.JSONDecodeError as e:
        logger.error(f"Bad request, JSON decoding failed - {e}.")
        raise BadRequest()

    # Must contain 'apiKey' key, and one of the 'iaUsername', 'utUsername' or 'localUsername' keys
    if 'apiKey' not in body or ('iaUsername' not in body and 'utUsername' not in body and 'localUsername' not in body):
        logger.error(f"Bad request, API Key or username key missing.")
        raise BadRequest()

    # API Key must be valid
    api_key = body.pop('apiKey')  # Removes apiKey from the returned body
    if api_key != settings.USERINFO_API_CONFIG['api_key']:
        logger.error(f"Permission denied, provided API key is incorrect.")
        raise PermissionDenied()

    # If given, the 'verify' key should be a boolean value
    if 'verify' in body and not isinstance(body['verify'], bool):
        logger.error("Bad request, verify key was given but was not a boolean value.")
        raise BadRequest()

    # If given, the 'departments' key should be a comma separated string value
    if 'departments' in body and not isinstance(body['departments'], str):
        logger.error("Bad request, departments key was given but was not a comma separated string value.")
        raise BadRequest()

    return body


def _get_ttl_hash(seconds=3600):
    return round(time.time() / seconds)


# noinspection PyUnusedLocal
@lru_cache()
def _person_info_get_person(ia_username=None, ut_username=None, local_username=None, verify=False, departments=None,
                            ttl_hash=None, logger=None):
    if logger is None:
        logger = logging.getLogger("amelie.members.views._person_info_get_person")

    if departments is None:
        departments = []
    else:
        departments = departments.split(",")

    del ttl_hash  # ttl_hash is just to get the lru_cache decorator to keep results for only 1 hour
    person = None
    if ia_username is not None:
        try:
            person = Person.objects.get(account_name=ia_username)
            logger.debug(f"Person found by ia_username {ia_username}: {person}.")
        except Person.DoesNotExist:
            # It could also be an ExtraPerson
            try:
                person = ExtraPerson.objects.get(adname=ia_username)
                logger.debug(f"ExtraPerson found by ia_username {ia_username}: {person}.")
                if not person.is_active():
                    person = None
                    logger.info(f"Account of ExtraPerson {person} is not active (any more), "
                                f"and thus is no info will be returned for username {ia_username}.")
            except ExtraPerson.DoesNotExist:
                logger.info(f"Person or ExtraPerson with ia_username {ia_username} does not exist.")
                person = None
    elif ut_username is not None:
        try:
            if ut_username[0] == 's':
                person = Person.objects.get(student__number=ut_username[1:])
                logger.debug(f"Person found by student ut_username {ut_username}: {person}.")

                if verify and person.membership is not None:
                    # Verify studies of person if department data is present in auth request.
                    logger.debug(f"Verifying study for {person} with departments {departments}.")

                    # Since UT years are from sept-aug and our year is from jul-jun, there are two months overlap.
                    # Never verify users in July or August, as this could allow members who are done studying to get an
                    # extra year as study long.
                    if not person.membership.is_verified() and datetime.date.today().month not in [7, 8]:
                        primary_studies = Study.objects.filter(primary_study=True).values_list('abbreviation',
                                                                                               flat=True)
                        for study in departments:
                            if study in primary_studies:
                                person.membership.verify()
                                break

            elif ut_username[0] == 'm':
                person = Person.objects.get(employee__number=ut_username[1:])
                logger.debug(f"Person found by employee ut_username {ut_username}: {person}.")
            elif ut_username[0] == 'x':
                person = Person.objects.get(ut_external_username=ut_username)
                logger.debug(f"Person found by external ut_username {ut_username}: {person}.")
            else:
                logger.info(f"Cannot find person with invalid ut_username {ut_username}.")
                person = None
        except Person.DoesNotExist:
            logger.info(f"Person with ut_username {ut_username} does not exist.")
            person = None
    elif local_username is not None:
        match = re.match(r'ia(?P<person_id>[0-9]+)', local_username)
        person = None
        if match:
            person_id = int(match.group('person_id'))
            try:
                person = Person.objects.get(pk=person_id)
                logger.debug(f"Person found by local_username {local_username}: {person}.")
            except Person.DoesNotExist:
                logger.info(f"Person with local_username {local_username} does not exist.")
                person = None
        else:
            logger.info(f"Cannot find person with invalid local_username {local_username}.")
            person = None
    else:
        logger.warning(f"Person lookup requested but no IA, UT or local username given?! - "
                       f"Args: ia_username={ia_username}, ut_username={ut_username}, local_username={local_username}, "
                       f"verify={verify}, departments={departments}.")
    return person


@csrf_exempt
def person_userinfo(request):
    """
    Retrieves user info about a person based on either their active member username or UT s- or m-number.
    Used by our authentication platform to determine permissions for external users (UT or social login).

    This endpoint is called whenever a user authenticates to a service via auth.ia that requires IA user details.
    """
    log = logging.getLogger("amelie.members.views.person_userinfo")
    # Verify request and get the JSON body
    body = _person_info_request_get_body(request, logger=log)

    # Access verified. Find the Person associated with the provided username.
    person = _person_info_get_person(
        ia_username=body.get('iaUsername', None), ut_username=body.get('utUsername', None),
        local_username=body.get('localUsername', None), ttl_hash=_get_ttl_hash(), logger=log
    )

    username = body.get('iaUsername', None) or body.get('utUsername', None) or body.get('localUsername', None)

    # If a person was found, return the userinfo that auth.ia needs. Else return an empty object.
    if person is not None and isinstance(person, Person):
        log.info(f"UserInfo retrieved for person {person} using username {username}.")
        email = "{}@{}".format(person.get_adname(), settings.CLAUDIA_GSUITE['PRIMARY_DOMAIN'])
        return HttpJSONResponse({
            'iaUsername': person.get_adname() or None,
            'iaEmail': email if person.get_adname() else None,
            'studentNumber': f"s{person.student.number}" if person.is_student() else None,
            'employeeNumber': f"m{person.employee.number}" if person.is_employee() else None,
            'externalUsername': person.ut_external_username
        })
    elif person is not None and isinstance(person, ExtraPerson):
        log.info(f"UserInfo retrieved for ExtraPerson {person} using username {username}.")
        return HttpJSONResponse({
            'iaUsername': person.get_adname() or None,
            'iaEmail': person.get_email() or None,
            'studentNumber': None,
            'employeeNumber': None,
            'externalUsername': None
        })
    else:
        log.info(f"UserInfo not found for user iaUsername={body.get('iaUsername', None)}, "
                 f"utUsername={body.get('utUsername', None)}, localUsername={body.get('localUsername', None)}.")
        return HttpJSONResponse({})


@csrf_exempt
def person_groupinfo(request):
    """
    Retrieves group info about a person based on either their active member username or UT s- or m-number.
    Used by our authentication platform to determine permissions for external users (UT or social login).

    This also verifies studies if requested, because the UT department info will be passed to this endpoint in the
    body if it was received by the authentication platform. This endpoint is called when a user logs in with an
    external account (UT, Google, GitHub, etc.).
    """
    log = logging.getLogger("amelie.members.views.person_groupinfo")
    # Verify request and get the JSON body
    body = _person_info_request_get_body(request, logger=log)

    # Access verified. Find the Person associated with the provided username.
    person = _person_info_get_person(
        ia_username=body.get('iaUsername', None), ut_username=body.get('utUsername', None),
        local_username=body.get('localUsername', None), verify=body.get('verify', False),
        departments=body.get('departments', None), ttl_hash=_get_ttl_hash(), logger=log
    )

    username = body.get('iaUsername', None) or body.get('utUsername', None) or body.get('localUsername', None)

    # If a person was found, return the userinfo that auth.ia needs. Else return an empty object.
    if person is not None:
        mp = Mapping.find(person)
        if mp is not None:
            log.info(f"GroupInfo retrieved for person {person} (cid: {mp.id}) using username {username}.")
            return HttpJSONResponse({
                "groups": [g.adname for g in mp.all_groups('ad') if g.is_group_active() and g.adname]
            })
        else:
            log.info(f"GroupInfo found no groups for username {username} - User has no mapping.")
            return HttpJSONResponse({"groups": []})
    log.info(f"GroupInfo not found for username(s) ia={body.get('iaUsername', None)} "
             f"ut={body.get('utUsername', None)} local={body.get('localUsername', None)}.")
    return HttpJSONResponse({})


@require_committee(settings.ROOM_DUTY_ABBREVIATION)
def person_send_link_code(request, person_id):
    person = get_object_or_404(Person, id=person_id)
    link_code = get_oauth_link_code(person)
    send_oauth_link_code_email(request, person, link_code)
    name = person.incomplete_name()
    messages.success(request, _(f"OAuth link code and instructions were sent to {name}."))
    return HttpResponseRedirect(person.get_absolute_url())


@require_board
def books_list(request):
    STUDIES_BIT = (settings.BIT_BSC_ABBR, settings.BIT_MSC_ABBR)
    bit_students = Person.objects.members().filter(
        student__studyperiod__study__abbreviation__in=STUDIES_BIT,
        student__number__isnull=False).values_list('student__number', flat=True).order_by('student__number')
    non_bit_students = Person.objects.members().exclude(student__studyperiod__study__abbreviation__in=STUDIES_BIT).filter(
        student__number__isnull=False).values_list('student__number', flat=True).order_by('student__number')

    student_numbers_bit = ["s%07d" % p for p in bit_students]
    student_numbers_other = ["s%07d" % p for p in non_bit_students]

    return render(request, 'books_list.html', {'student_numbers_bit': student_numbers_bit,
                                               'student_numbers_other': student_numbers_other, })


class PaymentDeleteView(RequireBoardMixin, DeleteMessageMixin, DeleteView):
    model = Payment
    template_name = "members/payment_confirm_delete.html"

    def get_object(self, queryset=None):
        payment = super(PaymentDeleteView, self).get_object()
        # You are not allowed to delete 'zero'-memberships manually
        if payment.amount == 0.0:
            raise PermissionDenied(_("You are not allowed to manually delete the payments of free memberships."))
        # You are not allowed to delete payments that are (currently) debited manually
        if payment.membership.contributiontransaction_set.count() > 0:
            raise PermissionDenied(_("You are not allowed to delete payments that are already (being) debited."))
        return payment

    def get_delete_message(self):
        return _('Payment %(object)s has been removed' % {'object': self.get_object()})

    def get_success_url(self):
        return self.object.membership.member.get_absolute_url()


class DoGroupTreeView(TemplateView):
    template_name = "dogroups.html"


# TODO: Add caching to this view! This cache can be kept for a month of so.
class DoGroupTreeViewData(View):

    def get(self, request, *args, **kwargs):
        # Create a datastructure that maps connects generations based on parents and children
        generation_objects = DogroupGeneration.objects.select_related('dogroup').prefetch_related(
            'studyperiod_set').all().order_by('dogroup', 'generation')

        # A data structure
        generations = dict()

        # Aggregates all the years that have had dogroups
        years = set()
        for generation in generation_objects:
            years.add(generation.generation)
            prev = set()
            for parent in generation.parents.all():
                if parent.is_student():
                    parent_prev_dogroups = parent.student.studyperiod_set.filter(dogroup__isnull=False,
                                                                                 dogroup__generation__lt=generation.generation).order_by(
                        'dogroup__generation')
                    if parent_prev_dogroups.exists():
                        prev.add(parent_prev_dogroups.last().dogroup)
            generations[generation] = prev

        dogroups = dict()
        for dogroup in Dogroup.objects.all():
            dogroups[str(dogroup)] = {}
        for generation in generations.keys():
            dogroups[str(generation.dogroup)][generation.generation] = {
                "id": generation.id,
                "parents": [{"id": p.id} for p in generations[generation]],
                "color": generation.color,
            }

        data = {
            "years": sorted(list(years)),
            "dogroups": list(dogroups.keys()),
            "data": dogroups,
        }
        return JsonResponse(data)<|MERGE_RESOLUTION|>--- conflicted
+++ resolved
@@ -49,14 +49,9 @@
 from amelie.tools.decorators import require_board, require_superuser, require_lid_or_oauth, require_committee
 from amelie.tools.encodings import normalize_to_ascii
 from amelie.tools.http import HttpResponseSendfile, HttpJSONResponse
-<<<<<<< HEAD
-from amelie.tools.logic import current_academic_year_with_holidays, current_association_year
-from amelie.tools.mail import PersonRecipient
-from amelie.tools.mixins import DeleteMessageMixin, RequireBoardMixin
-=======
 from amelie.tools.logic import current_academic_year_with_holidays, current_association_year, association_year
 from amelie.tools.mixins import DeleteMessageMixin, RequireBoardMixin, RequireCommitteeMixin
->>>>>>> cf0fe1a6
+from amelie.tools.mail import PersonRecipient
 from amelie.tools.pdf import pdf_separator_page, pdf_membership_page, pdf_authorization_page
 
 @require_board
@@ -468,8 +463,7 @@
 
     return render(request, 'person_anonymization_success.html', {'person': person})
 
-
-<<<<<<< HEAD
+  
 def send_new_member_email(person: Person):
     """
     Send an email to a new member. This function is used for each type of member.
@@ -480,12 +474,9 @@
 
     task.send()
 
-
-class RegisterNewGeneralWizardView(RequireBoardMixin, SessionWizardView):
-=======
+    
 class RegisterNewGeneralWizardView(RequireCommitteeMixin, SessionWizardView):
     abbreviation = settings.ROOM_DUTY_ABBREVIATION
->>>>>>> cf0fe1a6
     template_name = "person_registration_form_general.html"
     form_list = [RegistrationFormPersonalDetails, RegistrationFormStepMemberContactDetails,
                  RegistrationFormStepGeneralStudyDetails, RegistrationFormStepGeneralMembershipDetails,
