import datetime
<<<<<<< HEAD
import time
from datetime import date
from decimal import Decimal

from django.views import View
=======
import json
import re
import time
import logging

from datetime import date
from decimal import Decimal

from functools import lru_cache
>>>>>>> 37e0896b
from io import BytesIO

from django.contrib import messages
from django.core.exceptions import PermissionDenied, ValidationError, BadRequest, ImproperlyConfigured
from django.db.models import Sum
from django.template.defaultfilters import slugify
from django.views.decorators.csrf import csrf_exempt
from django.views.generic import TemplateView
from fcm_django.models import FCMDevice
from formtools.wizard.views import SessionWizardView
from oauth2_provider.models import AccessToken, Grant

from wsgiref.util import FileWrapper

from django.conf import settings
from django.db import transaction
from django.http import HttpResponseRedirect, HttpResponse, HttpResponseForbidden, Http404, JsonResponse
from django.shortcuts import get_object_or_404, render, redirect
from django.utils import timezone, translation
from django.utils.translation import gettext as _
from django.views.generic.edit import DeleteView, FormView

from amelie.claudia.models import Mapping, ExtraPerson
from amelie.members.forms import PersonDataForm, StudentNumberForm, \
    RegistrationFormPersonalDetails, RegistrationFormStepMemberContactDetails, \
    RegistrationFormStepParentsContactDetails, RegistrationFormStepFreshmenStudyDetails, \
    RegistrationFormStepGeneralMembershipDetails, RegistrationFormStepAuthorizationDetails, \
    RegistrationFormStepPersonalPreferences, RegistrationFormStepFinalCheck, RegistrationFormStepGeneralStudyDetails, \
    RegistrationFormStepFreshmenMembershipDetails, RegistrationFormStepEmployeeDetails, \
    RegistrationFormPersonalDetailsEmployee, RegistrationFormStepEmployeeMembershipDetails, PreRegistrationPrintAllForm
from amelie.members.models import Payment, PaymentType, Committee, Function, Membership, MembershipType, Employee, \
<<<<<<< HEAD
    Person, Student, Study, StudyPeriod, Preference, PreferenceCategory, UnverifiedEnrollment, Dogroup, \
    DogroupGeneration
from amelie.oauth.models import LoginToken
from amelie.oauth.views import create_token_and_send_email
=======
    Person, Student, Study, StudyPeriod, Preference, PreferenceCategory, UnverifiedEnrollment
>>>>>>> 37e0896b
from amelie.personal_tab.forms import RFIDCardForm
from amelie.personal_tab.models import Authorization, AuthorizationType, Transaction, SEPA_CHAR_VALIDATOR
from amelie.tools.auth import get_oauth_link_code, send_oauth_link_code_email
from amelie.tools.decorators import require_board, require_superuser, require_lid_or_oauth
from amelie.tools.encodings import normalize_to_ascii
from amelie.tools.http import HttpResponseSendfile, HttpJSONResponse
from amelie.tools.logic import current_academic_year_with_holidays, current_association_year
from amelie.tools.mixins import DeleteMessageMixin, RequireBoardMixin
from amelie.tools.pdf import pdf_separator_page, pdf_membership_page, pdf_authorization_page


@require_board
def statistics(request):
    studies = Study.objects.all()
    per_study_total = 0
    per_study_rows = []
    for study in studies:
        count = Student.objects.filter(person__membership__year=current_association_year(),
                                       studyperiod__study=study,
                                       studyperiod__end__isnull=True).distinct().count()
        per_study_total += count
        per_study_rows.append({'name': study.name, 'abbreviation': study.abbreviation, 'count': count})
    per_study_rows = sorted(per_study_rows, key=lambda k: -k['count'])

    members_count = Person.objects.members().count()
    active_members = Person.objects.active_members()
    active_members_count = active_members.count()

    tcs = Student.objects.filter(studyperiod__study__primary_study=True).exclude(studyperiod__study__abbreviation__in=['B-BIT', 'M-BIT']).distinct()
    active_members_tcs = [student.person for student in tcs if student.person in active_members]
    active_members_tcs_count = len(active_members_tcs)

    bit = Student.objects.filter(studyperiod__study__abbreviation__in=['B-BIT', 'M-BIT']).distinct()
    active_members_bit = [student.person for student in bit if student.person in active_members]
    active_members_bit_count = len(active_members_bit)

    other = Student.objects.exclude(studyperiod__study__primary_study=True).distinct()
    active_members_other_count = len([student.person for student in other if student.person in active_members])

    percent_active_members = '{0:.2f}'.format((active_members_count*100.0)/members_count)

    freshmen_bit = Person.objects.members().filter(membership__year=current_association_year(),
                                                   student__studyperiod__study__abbreviation='B-BIT',
                                                   student__studyperiod__begin__year=current_association_year(),
                                                   student__studyperiod__end__isnull=True).distinct()
    freshmen_bit_count = freshmen_bit.count()
    active_freshmen_bit = [person for person in freshmen_bit if person in active_members]
    active_freshmen_bit_count = len(active_freshmen_bit)

    freshmen_tcs = Person.objects.members().filter(membership__year=current_association_year(),
                                                   student__studyperiod__study__abbreviation='B-CS',
                                                   student__studyperiod__begin__year=current_association_year(),
                                                   student__studyperiod__end__isnull=True).distinct()
    freshmen_tcs_count = freshmen_tcs.count()
    active_freshmen_tcs = [person for person in freshmen_tcs if person in active_members]
    active_freshmen_tcs_count = len(active_freshmen_tcs)

    freshmen_count = freshmen_bit_count + freshmen_tcs_count

    percent_active_freshmen = '{0:.2f}'.format(((active_freshmen_bit_count + active_freshmen_tcs_count) * 100.0) / active_members_count)

    employee_count = Employee.objects.filter(person__membership__year=current_association_year()).count()

    per_committee_total = 0
    per_committee_rows = []
    committees = Committee.objects.active()
    committee_count = 0
    for committee in committees:
        count = Function.objects.filter(committee=committee, end__isnull=True).count()
        per_committee_total += count
        if count > 0:
            committee_count += 1
            per_committee_rows.append({'name': committee.name, 'count': count})

    per_commitee_total_ex_pools = per_committee_total
    pools = Committee.objects.active().filter(category__name=settings.POOL_CATEGORY)
    for pool in pools:
        count = Function.objects.filter(committee=pool, end__isnull=True).count()
        per_commitee_total_ex_pools = per_commitee_total_ex_pools - count

    average_committees_ex_pools_per_active_member = '{0:.2f}'.format((per_commitee_total_ex_pools*1.0)/active_members_count)
    average_committees_per_active_member = '{0:.2f}'.format((per_committee_total*1.0)/active_members_count)

    per_active_member_total = {}
    for person in active_members:
        num = len(person.current_committees())
        if num not in per_active_member_total.keys():
            per_active_member_total[num] = 0
        per_active_member_total[num] += 1
    sorted(per_active_member_total.keys())

    per_active_member_total_6plus = active_members_count - per_active_member_total.get(1, 0) - \
        per_active_member_total.get(2, 0) - per_active_member_total.get(3, 0) - \
        per_active_member_total.get(4, 0) - per_active_member_total.get(5, 0)

    international_members = Person.objects.members().filter(international_member=Person.InternationalChoices.YES).distinct()
    international_members_count = international_members.count()

    active_international_members_count = len([member for member in international_members if member in active_members])

    members = {1: [], 2: [], 3: [], 4: [], 5: [], 6: []}
    members_ex_pools = {1: [], 2: [], 3: [], 4: [], 5: [], 6: []}
    for member in active_members:
        num = len(member.current_committees())
        num_ex_pools = Committee.objects.filter(function__person=member, function__end__isnull=True,
                                                 abolished__isnull=True).exclude(category__name=settings.POOL_CATEGORY).count()
        if num not in members.keys():
            members[num] = [member]
        else:
            members[num].append(member)

        if num_ex_pools not in members_ex_pools.keys():
            members_ex_pools[num_ex_pools] = [member]
        else:
            members_ex_pools[num_ex_pools].append(member)

    committees_per_member = []
    for n in range(1, 6):
        res = {'n': n,
               'total': len(members[n]),
               'total_ex': len(members_ex_pools[n]),
               'board': len([x for x in members[n] if x.is_board()]),
               'board_ex': len([x for x in members_ex_pools[n] if x.is_board()]),
               'freshman': len([x for x in members[n] if x in freshmen_tcs or x in freshmen_bit]),
               'freshman_ex': len([x for x in members_ex_pools[n] if x in freshmen_tcs or x in freshmen_bit]),
               'international': len([x for x in members[n] if x in international_members]),
               'international_ex': len([x for x in members_ex_pools[n] if x in international_members]),
               'tcs': len([x for x in members[n] if x in active_members_tcs]),
               'tcs_ex': len([x for x in members_ex_pools[n] if x in active_members_tcs]),
               'bit': len([x for x in members[n] if x in active_members_bit]),
               'bit_ex': len([x for x in members_ex_pools[n] if x in active_members_bit]),
               'other': len([x for x in members[n] if x not in active_members_tcs and x not in active_members_bit]),
               'other_ex': len([x for x in members_ex_pools[n] if x not in active_members_tcs and x not in active_members_bit])}
        committees_per_member.append(res)

    six_or_more_data = [members[x] for x in members.keys() if x > 5]
    six_or_more_data_ex = [members_ex_pools[x] for x in members_ex_pools.keys() if x > 5]
    six_or_more = [person for sublist in six_or_more_data for person in sublist]
    six_or_more_ex = [person for sublist in six_or_more_data_ex for person in sublist]
    res = {'n': _('6 or more'),
           'total': len(six_or_more),
           'total_ex': len(six_or_more_ex),
           'board': len([x for x in six_or_more if x.is_board()]),
           'board_ex': len([x for x in six_or_more_ex if x.is_board()]),
           'freshman': len([x for x in six_or_more if x in freshmen_tcs or x in freshmen_bit]),
           'freshman_ex': len([x for x in six_or_more_ex if x in freshmen_tcs or x in freshmen_bit]),
           'international': len([x for x in six_or_more if x in international_members]),
           'international_ex': len([x for x in six_or_more_ex if x in international_members]),
           'tcs': len([x for x in six_or_more if x in active_members_tcs]),
           'tcs_ex': len([x for x in six_or_more_ex if x in active_members_tcs]),
           'bit': len([x for x in six_or_more if x in active_members_bit]),
           'bit_ex': len([x for x in six_or_more_ex if x in active_members_bit]),
           'other': len([x for x in six_or_more if x not in active_members_tcs and x not in active_members_bit]),
           'other_ex': len([x for x in six_or_more_ex if x not in active_members_tcs and x not in active_members_bit])}
    committees_per_member.append(res)

    res = {'n': _('total'),
           'total': sum([x['total'] for x in committees_per_member]),
           'total_ex': sum([x['total_ex'] for x in committees_per_member]),
           'board': sum([x['board'] for x in committees_per_member]),
           'board_ex': sum([x['board_ex'] for x in committees_per_member]),
           'freshman': sum([x['freshman'] for x in committees_per_member]),
           'freshman_ex': sum([x['freshman_ex'] for x in committees_per_member]),
           'international': sum([x['international'] for x in committees_per_member]),
           'international_ex': sum([x['international_ex'] for x in committees_per_member]),
           'tcs': sum([x['tcs'] for x in committees_per_member]),
           'tcs_ex': sum([x['tcs_ex'] for x in committees_per_member]),
           'bit': sum([x['bit'] for x in committees_per_member]),
           'bit_ex': sum([x['bit_ex'] for x in committees_per_member]),
           'other': sum([x['other'] for x in committees_per_member]),
           'other_ex': sum([x['other_ex'] for x in committees_per_member])}
    committees_per_member.append(res)

    return render(request, 'statistics/overview.html', locals())


@require_board
def payment_statistics(request, start_year=2012):
    rows = []
    payment_types = PaymentType.objects.all()
    membership_types = MembershipType.objects.all()
    for mtype in membership_types:
        cells = [mtype, ]
        count = 0
        for ptype in payment_types:
            memberships = Membership.objects.filter(year=start_year, payment__payment_type=ptype, type=mtype)
            mcount = memberships.count()
            count += mcount
            cells.append(mcount)
        cells.append(count)
        rows.append(cells)
    ziprows = zip(*rows)
    totalcells = map(sum, list(zip(*rows))[1:])
    return render(request, 'statistics/payments.html', locals())


@require_board
def person_view(request, id, slug):
    obj = get_object_or_404(Person, id=id, slug=slug)
    preference_categories = PreferenceCategory.objects.all()
    alters_data = True
    date_old_mandates = settings.DATE_PRE_SEPA_AUTHORIZATIONS

    can_be_anonymized, unable_to_anonymize_reasons = _person_can_be_anonymized(obj)

    return render(request, "person.html", locals())


@require_board
@transaction.atomic
def person_edit(request, id, slug):
    person = get_object_or_404(Person, id=id)
    form = PersonDataForm(instance=person, data=request.POST or None, files=request.FILES or None)

    if request.method == "POST":
        if form.is_valid():
            form.save()
            return HttpResponseRedirect(person.get_absolute_url())

    return render(request, "person_edit_data.html", locals())


def _person_can_be_anonymized(person):
    # Check if this person can be anonymized and collect reasons why not.
    unable_to_anonymize_reasons = []

    if person.is_member_strict():
        unable_to_anonymize_reasons.append(_("This person still has an active (unterminated) membership."))

    for membership in person.membership_set.all():
        if not hasattr(membership, 'payment'):
            unable_to_anonymize_reasons.append(_("This person has not paid one of their memberships "
                                                 "({year}/{next_year} {type}).".format(
                year=membership.year, next_year=membership.year + 1, type=membership.type
            )))
    # Date where new SEPA authorizations came into effect.
    begin = datetime.datetime(2013, 10, 30, 23, 00, 00, tzinfo=timezone.utc)
    personal_tab_credit = Transaction.objects.filter(person=person, date__gte=begin).aggregate(Sum('price'))[
        'price__sum'] or Decimal('0.00')
    if personal_tab_credit != 0:
        unable_to_anonymize_reasons.append(_("This person still has an outstanding balance on their personal tab."))

    if person.participation_set.filter(event__end__gte=timezone.now()):
        unable_to_anonymize_reasons.append(_("This person isn't enrolled for one or more future activities."))

    can_be_anonymized = len(unable_to_anonymize_reasons) == 0

    return can_be_anonymized, unable_to_anonymize_reasons


@require_board
@transaction.atomic
def person_anonymize(request, id, slug):
    person = get_object_or_404(Person, id=id)
    sentinel_person = get_object_or_404(Person, id=settings.ANONIMIZATION_SENTINEL_PERSON_ID)

    can_be_anonymized, reasons = _person_can_be_anonymized(person)
    if not can_be_anonymized:
        raise ValueError(_("This person cannot be anonymized because of the following reasons:\n"
                           "{}".format("\n".join("- {}".format(reason) for reason in reasons))))

    # Remove from all claudia groups and anonymize mapping
    claudia_mapping = Mapping.find(person)
    if claudia_mapping is not None:
        claudia_mapping.extra_members.all().delete()
        claudia_mapping.extra_groupmemberships.all().delete()
        claudia_mapping.extra_personal_aliases.all().delete()
        claudia_mapping.name = "Anomymous"
        claudia_mapping.email = "anonymous@inter-actief.net"
        claudia_mapping.adname = ""
        claudia_mapping.save()

    # Anonymize enrollments
    person.participation_set.all().update(person=sentinel_person)

    # Anonymize room duties, pools and availabilities
    pools = person.room_duty_pools.all()
    for pool in pools:
        pool.unsorted_persons.remove(person)
    duties = person.room_duties.all()
    for duty in duties:
        duty.participant_set.remove(person)
    person.roomdutyavailability_set.all().delete()

    # Anonymize news
    person.newsitem_set.all().update(author=None)

    # Anonymize oauth2
    if hasattr(person, 'bindtoken'):
        person.bindtoken.delete()
    if hasattr(person, 'user'):
        AccessToken.objects.filter(user=person.user).delete()
        Grant.objects.filter(user=person.user).delete()
        FCMDevice.objects.filter(user=person.user).delete()

    # Anonymize education
    person.complaint_set.all().update(reporter=sentinel_person)
    person.complaintcomment_set.all().update(person=sentinel_person)
    for also_affects_me in person.personen.all():
        also_affects_me.people.remove(person)
    person.vote_set.all().update(person=sentinel_person)

    # Anonymize personal tab
    # We don't want to anonymize transactions and authorizations,
    # as they are needed for financial reasons
    # (Transactions need to be kept 7 years, authorizations for 2 years after they expire,
    # and authorizations are anonymized and cleaned up by the board every year)
    person.rfidcard_set.all().delete()

    # Anonymize member object if it exists
    if person.is_student():
        person.student.studyperiod_set.all().delete()
        person.student.delete()

    if person.is_employee():
        person.employee.delete()

    # The name is kept unanonymized, because we want to keep our old active member data
    # for the association archive, and the functions use the name of the person object.
    # Memberships are also kept for archival reasons.
    person.initials = ""
    person.notes = ""
    person.gender = Person.GenderTypes.UNKNOWN
    person.international_member = Person.InternationalChoices.UNKNOWN
    person.date_of_birth = None
    person.address = "Anonymous"
    person.postal_code = "7500AE"
    person.city = "Anonymous"
    person.country = "Anonymous"
    person.email_address = None
    person.telephone = ""
    person.address_parents = ""
    person.postal_code_parents = ""
    person.city_parents = ""
    person.country_parents = ""
    person.email_address_parents = ""
    person.can_use_parents_address = False
    person.account_name = ""
    person.webmaster = False
    person.preferences.clear()
    if person.user:
        person.user.email = "anonymous@inter-actief.net"
        person.user.save()
        person.user = None
    if person.picture:
        person.picture.delete()
    person.save()

    return render(request, 'person_anonymization_success.html', {'person': person})


class RegisterNewGeneralWizardView(RequireBoardMixin, SessionWizardView):
    template_name = "person_registration_form_general.html"
    form_list = [RegistrationFormPersonalDetails, RegistrationFormStepMemberContactDetails,
                 RegistrationFormStepGeneralStudyDetails, RegistrationFormStepGeneralMembershipDetails,
                 RegistrationFormStepAuthorizationDetails, RegistrationFormStepPersonalPreferences,
                 RegistrationFormStepFinalCheck]

    def get_context_data(self, form, **kwargs):
        context = super(RegisterNewGeneralWizardView, self).get_context_data(form=form, **kwargs)

        # Inject the type of registration form (Freshmen, General or Employee)
        context['form_type'] = 'general'

        # Inject the costs of the different membership types for use in the templates
        context['year_member_costs'] = MembershipType.objects.get(name_en='Primary yearlong').price
        context['study_long_member_costs'] = MembershipType.objects.get(name_en='Studylong (first year)').price
        context['secondary_member_costs'] = MembershipType.objects.get(name_en='Secondary yearlong').price

        # Inject the current progress percentage
        context['progress_bar_percentage'] = str((self.steps.step1 / self.steps.count) * 100)

        # If we are on the last step, inject the form data of all forms to show in an overview.
        if self.steps.step1 == 7:
            context['form_data'] = self.get_all_cleaned_data()
            # Get the correct display format for the preferred language
            language_dict = {l[0]: _(l[1]) for l in settings.LANGUAGES}
            context['form_data']['preferred_language'] = language_dict.get(context['form_data']['preferred_language'],
                                                                           context['form_data']['preferred_language'])
            context['all_preferences'] = Preference.objects.exclude(first_time=False)
        return context

    @transaction.atomic
    def done(self, form_list, **kwargs):
        # Get all cleaned data for all forms in one merged dictionary
        cleaned_data = self.get_all_cleaned_data()

        # Construct the Person object
        person = Person(
            first_name=cleaned_data['first_name'],
            last_name_prefix=cleaned_data['last_name_prefix'],
            last_name=cleaned_data['last_name'],
            initials=cleaned_data['initials'],
            gender=cleaned_data['gender'],
            preferred_language=cleaned_data['preferred_language'],
            international_member=cleaned_data['international_member'],
            date_of_birth=cleaned_data['date_of_birth'],
            address=cleaned_data['address'],
            postal_code=cleaned_data['postal_code'],
            city=cleaned_data['city'],
            country=cleaned_data['country'],
            email_address=cleaned_data['email_address'],
            telephone=cleaned_data['telephone'],
        )
        person.save()
        # Preferences (m2m relations) can only be added after a person has been saved.
        person.preferences.set(cleaned_data['preferences'])
        person.save()

        # Add preferences that should be enabled by default and are not shown during the first time
        for p in Preference.objects.filter(first_time=False, default=True):
            person.preferences.add(p)

        # Sanitize account holder name
        sanitized_account_holder_name = person.initials_last_name()
        try:
            SEPA_CHAR_VALIDATOR(sanitized_account_holder_name)
        except ValidationError:
            sanitized_account_holder_name = normalize_to_ascii(sanitized_account_holder_name)

        # Add contribution authorization if wanted
        if 'authorization_contribution' in cleaned_data and cleaned_data['authorization_contribution']:
            contribution_authorization = Authorization(
                authorization_type=AuthorizationType.objects.get(active=True, contribution=True),
                person=person,
                iban=cleaned_data['iban'],
                bic=cleaned_data['bic'],
                account_holder_name=sanitized_account_holder_name,
                start_date=date.today()
            )
            contribution_authorization.save()

        # Add other authorization if wanted
        if 'authorization_other' in cleaned_data and cleaned_data['authorization_other']:
            authorization_other = Authorization(
                authorization_type=AuthorizationType.objects.get(active=True, consumptions=True,
                                                                 activities=True, other_payments=True),
                person=person,
                iban=cleaned_data['iban'],
                bic=cleaned_data['bic'],
                account_holder_name=sanitized_account_holder_name,
                start_date=date.today())
            authorization_other.save()

        # Add membership details
        membership = Membership(member=person, type=cleaned_data['membership'],
                                year=current_association_year())
        membership.save()

        # Add student details
        student = Student(person=person, number=cleaned_data['student_number'])
        student.save()

        # Add study periods
        for study in cleaned_data['study']:
            study_period = StudyPeriod(student=student, study=study,
                                       begin=datetime.date(cleaned_data['generation'], 9, 1))
            study_period.save()

        # Render the enrollment forms to PDF for printing
        from amelie.tools.pdf import pdf_enrollment_form
        buffer = BytesIO()
        pdf_enrollment_form(buffer, person, membership)
        pdf = buffer.getvalue()
        return HttpResponse(pdf, content_type='application/pdf')

class RegisterNewExternalWizardView(RequireBoardMixin, SessionWizardView):
    template_name = "person_registration_form_external.html"
    form_list = [RegistrationFormPersonalDetails, RegistrationFormStepMemberContactDetails,
                 RegistrationFormStepAuthorizationDetails, RegistrationFormStepPersonalPreferences,
                 RegistrationFormStepFinalCheck]

    def get_context_data(self, form, **kwargs):
        context = super(RegisterNewExternalWizardView, self).get_context_data(form=form, **kwargs)

        # Inject the type of registration form (Freshmen, General, External or Employee)
        context['form_type'] = 'external'

        # Inject the costs of the different membership types for use in the templates
        context['year_member_costs'] = MembershipType.objects.get(name_en='Primary yearlong').price

        # Inject the current progress percentage
        context['progress_bar_percentage'] = str((self.steps.step1 / self.steps.count) * 100)

        # If we are on the last step, inject the form data of all forms to show in an overview.
        if self.steps.step1 == 5:
            context['form_data'] = self.get_all_cleaned_data()
            # Get the correct display format for the preferred language
            language_dict = {l[0]: _(l[1]) for l in settings.LANGUAGES}
            context['form_data']['preferred_language'] = language_dict.get(context['form_data']['preferred_language'],
                                                                           context['form_data']['preferred_language'])
            context['all_preferences'] = Preference.objects.exclude(first_time=False)
        return context

    @transaction.atomic
    def done(self, form_list, **kwargs):
        # Get all cleaned data for all forms in one merged dictionary
        cleaned_data = self.get_all_cleaned_data()

        # Construct the Person object
        person = Person(
            first_name=cleaned_data['first_name'],
            last_name_prefix=cleaned_data['last_name_prefix'],
            last_name=cleaned_data['last_name'],
            initials=cleaned_data['initials'],
            gender=cleaned_data['gender'],
            preferred_language=cleaned_data['preferred_language'],
            international_member=cleaned_data['international_member'],
            date_of_birth=cleaned_data['date_of_birth'],
            address=cleaned_data['address'],
            postal_code=cleaned_data['postal_code'],
            city=cleaned_data['city'],
            country=cleaned_data['country'],
            email_address=cleaned_data['email_address'],
            telephone=cleaned_data['telephone'],
        )
        person.save()
        # Preferences (m2m relations) can only be added after a person has been saved.
        person.preferences.set(cleaned_data['preferences'])
        person.save()

        # Add preferences that should be enabled by default and are not shown during the first time
        for p in Preference.objects.filter(first_time=False, default=True):
            person.preferences.add(p)

        # Sanitize account holder name
        sanitized_account_holder_name = person.initials_last_name()
        try:
            SEPA_CHAR_VALIDATOR(sanitized_account_holder_name)
        except ValidationError:
            sanitized_account_holder_name = normalize_to_ascii(sanitized_account_holder_name)

        # Add contribution authorization if wanted
        if 'authorization_contribution' in cleaned_data and cleaned_data['authorization_contribution']:
            contribution_authorization = Authorization(
                authorization_type=AuthorizationType.objects.get(active=True, contribution=True),
                person=person,
                iban=cleaned_data['iban'],
                bic=cleaned_data['bic'],
                account_holder_name=sanitized_account_holder_name,
                start_date=date.today()
            )
            contribution_authorization.save()

        # Add other authorization if wanted
        if 'authorization_other' in cleaned_data and cleaned_data['authorization_other']:
            authorization_other = Authorization(
                authorization_type=AuthorizationType.objects.get(active=True, consumptions=True,
                                                                 activities=True, other_payments=True),
                person=person,
                iban=cleaned_data['iban'],
                bic=cleaned_data['bic'],
                account_holder_name=sanitized_account_holder_name,
                start_date=date.today())
            authorization_other.save()

        # Add membership details
        membership = Membership(member=person, type=MembershipType.objects.get(name_en='Primary yearlong'),
                                year=current_association_year())
        membership.save()

        # Create user for logging in
        person.get_or_create_user(f"e{person.pk}")

        # Send OAuth token to registered email
        link_code = get_oauth_link_code(person)
        send_oauth_link_code_email(self.request, person, link_code)

        # Render the enrollment forms to PDF for printing
        from amelie.tools.pdf import pdf_enrollment_form
        buffer = BytesIO()
        pdf_enrollment_form(buffer, person, membership)
        pdf = buffer.getvalue()
        return HttpResponse(pdf, content_type='application/pdf')


class RegisterNewEmployeeWizardView(RequireBoardMixin, SessionWizardView):
    template_name = "person_registration_form_employee.html"
    form_list = [RegistrationFormPersonalDetailsEmployee, RegistrationFormStepMemberContactDetails,
                 RegistrationFormStepEmployeeDetails, RegistrationFormStepEmployeeMembershipDetails,
                 RegistrationFormStepAuthorizationDetails, RegistrationFormStepPersonalPreferences,
                 RegistrationFormStepFinalCheck]

    def get_context_data(self, form, **kwargs):
        context = super(RegisterNewEmployeeWizardView, self).get_context_data(form=form, **kwargs)

        # Inject the type of registration form (Freshmen, General or Employee)
        context['form_type'] = 'employee'

        # Inject the costs of the different membership types for use in the templates
        context['employee_member_costs'] = MembershipType.objects.get(name_en='Employee yearlong').price

        # Inject the current progress percentage
        context['progress_bar_percentage'] = str((self.steps.step1 / self.steps.count) * 100)

        # If we are on the last step, inject the form data of all forms to show in an overview.
        if self.steps.step1 == 7:
            context['form_data'] = self.get_all_cleaned_data()
            # Get the correct display format for the preferred language
            language_dict = {l[0]: _(l[1]) for l in settings.LANGUAGES}
            context['form_data']['preferred_language'] = language_dict.get(context['form_data']['preferred_language'],
                                                                           context['form_data']['preferred_language'])
            context['all_preferences'] = Preference.objects.exclude(first_time=False)
        return context

    @transaction.atomic
    def done(self, form_list, **kwargs):
        # Get all cleaned data for all forms in one merged dictionary
        cleaned_data = self.get_all_cleaned_data()

        # Construct the Person object
        person = Person(
            first_name=cleaned_data['first_name'],
            last_name_prefix=cleaned_data['last_name_prefix'],
            last_name=cleaned_data['last_name'],
            initials=cleaned_data['initials'],
            gender=cleaned_data['gender'],
            preferred_language=cleaned_data['preferred_language'],
            date_of_birth=cleaned_data['date_of_birth'],
            address=cleaned_data['address'],
            postal_code=cleaned_data['postal_code'],
            city=cleaned_data['city'],
            country=cleaned_data['country'],
            email_address=cleaned_data['email_address'],
            telephone=cleaned_data['telephone'],
        )
        person.save()
        # Preferences (m2m relations) can only be added after a person has been saved.
        person.preferences.set(cleaned_data['preferences'])
        person.save()

        # Add preferences that should be enabled by default and are not shown during the first time
        for p in Preference.objects.filter(first_time=False, default=True):
            person.preferences.add(p)

        # Sanitize account holder name
        sanitized_account_holder_name = person.initials_last_name()
        try:
            SEPA_CHAR_VALIDATOR(sanitized_account_holder_name)
        except ValidationError:
            sanitized_account_holder_name = normalize_to_ascii(sanitized_account_holder_name)

        # Add contribution authorization if wanted
        if 'authorization_contribution' in cleaned_data and cleaned_data['authorization_contribution']:
            contribution_authorization = Authorization(
                authorization_type=AuthorizationType.objects.get(active=True, contribution=True),
                person=person,
                iban=cleaned_data['iban'],
                bic=cleaned_data['bic'],
                account_holder_name=sanitized_account_holder_name,
                start_date=date.today()
            )
            contribution_authorization.save()

        # Add other authorization if wanted
        if 'authorization_other' in cleaned_data and cleaned_data['authorization_other']:
            authorization_other = Authorization(
                authorization_type=AuthorizationType.objects.get(active=True, consumptions=True,
                                                                 activities=True, other_payments=True),
                person=person,
                iban=cleaned_data['iban'],
                bic=cleaned_data['bic'],
                account_holder_name=sanitized_account_holder_name,
                start_date=date.today())
            authorization_other.save()

        # Add membership details
        membership = Membership(member=person, type=cleaned_data['membership'],
                                year=current_association_year())
        membership.save()

        # Add employee details
        employee = Employee(person=person, number=cleaned_data['employee_number'])
        employee.save()

        # Render the enrollment forms to PDF for printing
        from amelie.tools.pdf import pdf_enrollment_form
        buffer = BytesIO()
        pdf_enrollment_form(buffer, person, membership)
        pdf = buffer.getvalue()
        return HttpResponse(pdf, content_type='application/pdf')


class RegisterNewFreshmanWizardView(RequireBoardMixin, SessionWizardView):
    template_name = "person_registration_form_freshmen.html"
    form_list = [RegistrationFormPersonalDetails, RegistrationFormStepMemberContactDetails,
                 RegistrationFormStepParentsContactDetails, RegistrationFormStepFreshmenStudyDetails,
                 RegistrationFormStepFreshmenMembershipDetails, RegistrationFormStepAuthorizationDetails,
                 RegistrationFormStepPersonalPreferences, RegistrationFormStepFinalCheck]

    def get_context_data(self, form, **kwargs):
        context = super(RegisterNewFreshmanWizardView, self).get_context_data(form=form, **kwargs)

        # Inject the type of registration form (Freshmen, General or Employee)
        context['form_type'] = 'freshmen'

        # Inject the costs of the different membership types for use in the templates
        context['year_member_costs'] = MembershipType.objects.get(name_en='Primary yearlong').price
        context['study_long_member_costs'] = MembershipType.objects.get(name_en='Studylong (first year)').price

        # Inject the current progress percentage
        context['progress_bar_percentage'] = str((self.steps.step1 / self.steps.count) * 100)

        # If we are on the last step, inject the form data of all forms to show in an overview.
        if self.steps.step1 == 8:
            context['form_data'] = self.get_all_cleaned_data()
            # Get the correct display format for the preferred language
            language_dict = {l[0]: _(l[1]) for l in settings.LANGUAGES}
            context['form_data']['preferred_language'] = language_dict.get(context['form_data']['preferred_language'],
                                                                           context['form_data']['preferred_language'])
            context['all_preferences'] = Preference.objects.exclude(first_time=False)
        return context

    @transaction.atomic
    def done(self, form_list, **kwargs):
        # Get all cleaned data for all forms in one merged dictionary
        cleaned_data = self.get_all_cleaned_data()

        # Construct the Person object
        person = Person(
            first_name=cleaned_data['first_name'],
            last_name_prefix=cleaned_data['last_name_prefix'],
            last_name=cleaned_data['last_name'],
            initials=cleaned_data['initials'],
            gender=cleaned_data['gender'],
            preferred_language=cleaned_data['preferred_language'],
            international_member=cleaned_data['international_member'],
            date_of_birth=cleaned_data['date_of_birth'],
            address=cleaned_data['address'],
            postal_code=cleaned_data['postal_code'],
            city=cleaned_data['city'],
            country=cleaned_data['country'],
            email_address=cleaned_data['email_address'],
            telephone=cleaned_data['telephone'],
            address_parents=cleaned_data['address_parents'],
            postal_code_parents=cleaned_data['postal_code_parents'],
            city_parents=cleaned_data['city_parents'],
            country_parents=cleaned_data['country_parents'],
            email_address_parents=cleaned_data['email_address_parents'],
            can_use_parents_address=cleaned_data['can_use_parents_address'],
        )
        person.save()
        # Preferences (m2m relations) can only be added after a person has been saved.
        person.preferences.set(cleaned_data['preferences'])
        person.save()

        # Add preferences that should be enabled by default and are not shown during the first time
        for p in Preference.objects.filter(first_time=False, default=True):
            person.preferences.add(p)

        # Sanitize account holder name
        sanitized_account_holder_name = person.initials_last_name()
        try:
            SEPA_CHAR_VALIDATOR(sanitized_account_holder_name)
        except ValidationError:
            sanitized_account_holder_name = normalize_to_ascii(sanitized_account_holder_name)

        # Add contribution authorization if wanted
        if 'authorization_contribution' in cleaned_data and cleaned_data['authorization_contribution']:
            contribution_authorization = Authorization(
                authorization_type=AuthorizationType.objects.get(active=True, contribution=True),
                person=person,
                iban=cleaned_data['iban'],
                bic=cleaned_data['bic'],
                account_holder_name=sanitized_account_holder_name,
                start_date=date.today()
            )
            contribution_authorization.save()

        # Add other authorization if wanted
        if 'authorization_other' in cleaned_data and cleaned_data['authorization_other']:
            authorization_other = Authorization(
                authorization_type=AuthorizationType.objects.get(active=True, consumptions=True,
                                                                 activities=True, other_payments=True),
                person=person,
                iban=cleaned_data['iban'],
                bic=cleaned_data['bic'],
                account_holder_name=sanitized_account_holder_name,
                start_date=date.today())
            authorization_other.save()

        # Add membership details
        membership = Membership(member=person, type=cleaned_data['membership'],
                                year=current_association_year())
        membership.save()

        # Add student details
        student = Student(person=person, number=cleaned_data['student_number'])
        student.save()

        # Add study periods
        for study in cleaned_data['study']:
            study_period = StudyPeriod(student=student, study=study,
                                       begin=datetime.date(current_academic_year_with_holidays(), 9, 1),
                                       dogroup=cleaned_data['dogroup'])
            study_period.save()

        # Render the enrollment forms to PDF for printing
        from amelie.tools.pdf import pdf_enrollment_form
        buffer = BytesIO()
        pdf_enrollment_form(buffer, person, membership)
        pdf = buffer.getvalue()
        return HttpResponse(pdf, content_type='application/pdf')


class PreRegisterNewFreshmanWizardView(SessionWizardView):
    template_name = "person_registration_form_preregister_freshmen.html"
    form_list = [RegistrationFormPersonalDetails, RegistrationFormStepMemberContactDetails,
                 RegistrationFormStepParentsContactDetails, RegistrationFormStepFreshmenStudyDetails,
                 RegistrationFormStepFreshmenMembershipDetails, RegistrationFormStepAuthorizationDetails,
                 RegistrationFormStepPersonalPreferences, RegistrationFormStepFinalCheck]

    def get_context_data(self, form, **kwargs):
        context = super(PreRegisterNewFreshmanWizardView, self).get_context_data(form=form, **kwargs)

        # Inject the type of registration form (Pre-enrollment, Freshmen or General)
        context['form_type'] = 'pre_enroll_freshmen'

        # Inject the costs of the different membership types for use in the templates
        context['year_member_costs'] = MembershipType.objects.get(name_en='Primary yearlong').price
        context['study_long_member_costs'] = MembershipType.objects.get(name_en='Studylong (first year)').price

        # Inject the current progress percentage
        context['progress_bar_percentage'] = str((self.steps.step1 / self.steps.count) * 100)

        # If we are on the last step, inject the form data of all forms to show in an overview.
        if self.steps.step1 == 8:
            context['form_data'] = self.get_all_cleaned_data()
            # Get the correct display format for the preferred language
            language_dict = {l[0]: _(l[1]) for l in settings.LANGUAGES}
            context['form_data']['preferred_language'] = language_dict.get(context['form_data']['preferred_language'],
                                                                           context['form_data']['preferred_language'])
            context['all_preferences'] = Preference.objects.exclude(first_time=False)
        return context

    @transaction.atomic
    def done(self, form_list, **kwargs):
        # Get all cleaned data for all forms in one merged dictionary
        cleaned_data = self.get_all_cleaned_data()

        # Construct the Person object
        person = UnverifiedEnrollment(
            # Person details
            first_name=cleaned_data['first_name'],
            last_name_prefix=cleaned_data['last_name_prefix'],
            last_name=cleaned_data['last_name'],
            initials=cleaned_data['initials'],
            gender=cleaned_data['gender'],
            preferred_language=cleaned_data['preferred_language'],
            international_member=cleaned_data['international_member'],
            date_of_birth=cleaned_data['date_of_birth'],
            address=cleaned_data['address'],
            postal_code=cleaned_data['postal_code'],
            city=cleaned_data['city'],
            country=cleaned_data['country'],
            email_address=cleaned_data['email_address'],
            telephone=cleaned_data['telephone'],
            address_parents=cleaned_data['address_parents'],
            postal_code_parents=cleaned_data['postal_code_parents'],
            city_parents=cleaned_data['city_parents'],
            country_parents=cleaned_data['country_parents'],
            email_address_parents=cleaned_data['email_address_parents'],
            can_use_parents_address=cleaned_data['can_use_parents_address'],

            # Membership details
            membership_type=cleaned_data['membership'],
            membership_year=current_association_year(),

            # Study details
            student_number=cleaned_data['student_number'],
            study_start_date=datetime.date(current_academic_year_with_holidays(), 9, 1),
            dogroup=cleaned_data['dogroup'],
        )
        person.save()

        # Preferences and studies (m2m relations) can only be added after a person has been saved.
        person.preferences.set(cleaned_data['preferences'])
        person.save()

        # Add preferences that should be enabled by default and are not shown during the first time
        for p in Preference.objects.filter(first_time=False, default=True):
            person.preferences.add(p)

        # Sanitize account holder name
        sanitized_account_holder_name = person.initials_last_name()
        try:
            SEPA_CHAR_VALIDATOR(sanitized_account_holder_name)
        except ValidationError:
            sanitized_account_holder_name = normalize_to_ascii(sanitized_account_holder_name)

        # Add contribution authorization if wanted
        if 'authorization_contribution' in cleaned_data and cleaned_data['authorization_contribution']:
            contribution_authorization = Authorization(
                authorization_type=AuthorizationType.objects.get(active=True, contribution=True),
                person=None,
                iban=cleaned_data['iban'],
                bic=cleaned_data['bic'],
                account_holder_name=sanitized_account_holder_name,
                start_date=date.today()
            )
            contribution_authorization.save()
            person.authorizations.add(contribution_authorization)

        # Add other authorization if wanted
        if 'authorization_other' in cleaned_data and cleaned_data['authorization_other']:
            authorization_other = Authorization(
                authorization_type=AuthorizationType.objects.get(active=True, consumptions=True,
                                                                 activities=True, other_payments=True),
                person=None,
                iban=cleaned_data['iban'],
                bic=cleaned_data['bic'],
                account_holder_name=sanitized_account_holder_name,
                start_date=date.today())
            authorization_other.save()
            person.authorizations.add(authorization_other)

        # Add studies
        for study in cleaned_data['study']:
            person.studies.add(study)

        # Generate PDF enrollment forms
        from amelie.tools.pdf import pdf_enrollment_form
        buffer = BytesIO()
        pdf_enrollment_form(buffer, person, person.membership_type)
        pdf = buffer.getvalue()

        # Send welcome e-mail with forms attached.
        from amelie.iamailer import MailTask
        from amelie.tools.mail import PersonRecipient
        welcome_mail = MailTask(from_='I.C.T.S.V. Inter-Actief <secretary@inter-actief.net>',
                                template_name='members/preregistration_welcome.mail',
                                report_to='I.C.T.S.V. Inter-Actief <secretary@inter-actief.net>',
                                report_language='nl',
                                report_always=False)
        person_slug = slugify(person.incomplete_name())

        welcome_mail.add_recipient(PersonRecipient(recipient=person, context={}, attachments=[
            ('inter-actief_enrollment_{}.pdf'.format(person_slug), pdf, 'application/pdf')
        ]))
        welcome_mail.send()

        # Redirect to the success page
        return redirect('members:person_preregister_complete')


class PreRegistrationCompleteView(TemplateView):
    template_name = "person_registration_form_preregister_complete.html"


class PreRegistrationStatus(RequireBoardMixin, TemplateView):
    template_name = "preregistration_status.html"

    def get_context_data(self, **kwargs):
        context = super(PreRegistrationStatus, self).get_context_data(**kwargs)

        enrollments = UnverifiedEnrollment.objects.all()
        enrollments = sorted(enrollments, key=lambda x: str(x.dogroup) + " " + str(x.sortable_name()))
        context['pre_enrollments'] = enrollments

        context['delete_enabled'] = self.request.GET.get("deletion", False)

        # If eid is given in GET params, add enrollment context variable
        if self.request.GET.get('eid', None) is not None:
            context['enrollment'] = UnverifiedEnrollment.objects.get(pk=self.request.GET.get('eid', None))

        return context

    def get(self, request, *args, **kwargs):
        pre_enrollment_id = request.GET.get('eid', None)
        action = request.GET.get('action', None)
        if pre_enrollment_id is not None:
            pre_enrollment = UnverifiedEnrollment.objects.get(pk=pre_enrollment_id)
        else:
            pre_enrollment = None
        if action is not None:
            if action == "accept" and pre_enrollment is not None:
                # Create a Person, Student, Membership, etc. using the data from the UnverifiedEnrollment,
                # then transfer the wanted authorizations to that person, and delete the pre-enrollment.

                # Construct the Person object
                person = Person(
                    first_name=pre_enrollment.first_name,
                    last_name_prefix=pre_enrollment.last_name_prefix,
                    last_name=pre_enrollment.last_name,
                    initials=pre_enrollment.initials,
                    gender=pre_enrollment.gender,
                    preferred_language=pre_enrollment.preferred_language,
                    international_member=pre_enrollment.international_member,
                    date_of_birth=pre_enrollment.date_of_birth,
                    address=pre_enrollment.address,
                    postal_code=pre_enrollment.postal_code,
                    city=pre_enrollment.city,
                    country=pre_enrollment.country,
                    email_address=pre_enrollment.email_address,
                    telephone=pre_enrollment.telephone,
                    address_parents=pre_enrollment.address_parents,
                    postal_code_parents=pre_enrollment.postal_code_parents,
                    city_parents=pre_enrollment.city_parents,
                    country_parents=pre_enrollment.country_parents,
                    email_address_parents=pre_enrollment.email_address_parents,
                    can_use_parents_address=pre_enrollment.can_use_parents_address,
                )
                person.save()
                # Preferences (m2m relations) can only be added after a person has been saved.
                person.preferences.set(pre_enrollment.preferences.all())
                person.save()

                # Add membership details
                membership = Membership(member=person, type=pre_enrollment.membership_type,
                                        year=pre_enrollment.membership_year)
                membership.save()

                # Add student details
                student = Student(person=person, number=pre_enrollment.student_number)
                student.save()

                # Add study periods
                for study in pre_enrollment.studies.all():
                    study_period = StudyPeriod(student=student, study=study,
                                               begin=pre_enrollment.study_start_date,
                                               dogroup=pre_enrollment.dogroup)
                    study_period.save()

                # Add authorizations and activate them.
                for authorization in pre_enrollment.authorizations.all():
                    authorization.person = person
                    authorization.is_signed = True
                    authorization.save()

                # Delete the pre-enrollment
                pre_enrollment.delete()

                # Set message
                messages.info(self.request, "Pre-registration of {} activated!".format(person.incomplete_name()))

                # Redirect to the normal page
                return redirect('members:preregistration_status')

            elif action == "print" and pre_enrollment is not None:
                from amelie.tools.pdf import pdf_enrollment_form
                buffer = BytesIO()
                pdf_enrollment_form(buffer, pre_enrollment, pre_enrollment.membership_type)
                pdf = buffer.getvalue()
                return HttpResponse(pdf, content_type='application/pdf')
            elif action == "delete" and pre_enrollment is not None:
                self.template_name = "preregistration_delete_confirm.html"
            elif action == "delete-sure" and pre_enrollment is not None:
                # Save name for notification
                name = pre_enrollment.incomplete_name()
                # Delete the authorizations beloning to this pre-registration
                # (to avoid having unactivated, anonymous authorizations in the system)
                for authorization in pre_enrollment.authorizations.all():
                    authorization.delete()
                # Delete the pre-enrollment
                pre_enrollment.delete()
                # Set message
                messages.info(self.request, "Pre-registration of {} deleted!".format(name))
                # Redirect to the normal page
                return redirect('members:preregistration_status')

        return super(PreRegistrationStatus, self).get(request, *args, **kwargs)


class PreRegistrationPrintDogroup(RequireBoardMixin, TemplateView):

    def get(self, request, *args, **kwargs):
        pre_enrollment_dogroup_id = request.GET.get('did', None)
        if pre_enrollment_dogroup_id is not None:
            pre_enrollments_dogroup = UnverifiedEnrollment.objects.filter(dogroup__pk=pre_enrollment_dogroup_id)
        else:
            pre_enrollments_dogroup = []

        # Create PDF object
        from reportlab.pdfgen import canvas
        from reportlab.lib.pagesizes import A4
        pdf_buffer = BytesIO()
        pdf_canvas = canvas.Canvas(pdf_buffer, pagesize=A4)

        for enrollment in pre_enrollments_dogroup:

            # Add forms to PDF
            pdf_membership_page(pdf_canvas, enrollment, enrollment.membership_type)
            for authorization in enrollment.authorizations.all():
                pdf_authorization_page(pdf_canvas, (authorization, enrollment))

        pdf_canvas.save()
        pdf = pdf_buffer.getvalue()
        return HttpResponse(pdf, content_type='application/pdf')


class PreRegistrationPrintAll(RequireBoardMixin, FormView):
    template_name = "preregistration_print_all.html"
    form_class = PreRegistrationPrintAllForm

    def form_valid(self, form):
        sort_by = form.cleaned_data['sort_by']
        group_dogroups = form.cleaned_data['group_by_dogroup']
        sign_date = form.cleaned_data['signing_date']

        # Retrieve pre-enrollments
        pre_enrollments = UnverifiedEnrollment.objects.all().prefetch_related('authorizations', 'studies')

        # Set the language for the PDF pages
        with translation.override(form.cleaned_data['language']):

            # Create PDF object
            from reportlab.pdfgen import canvas
            from reportlab.lib.pagesizes import A4
            pdf_buffer = BytesIO()
            pdf_canvas = canvas.Canvas(pdf_buffer, pagesize=A4)

            if group_dogroups:
                pre_enrollments = pre_enrollments.order_by('dogroup', sort_by)
                current_dogroup = None
                for enrollment in pre_enrollments:
                    if current_dogroup != enrollment.dogroup:
                        # Add separator page for dogroup
                        pdf_separator_page(pdf_canvas, str(enrollment.dogroup))
                        current_dogroup = enrollment.dogroup

                    # Add forms to PDF
                    pdf_membership_page(pdf_canvas, enrollment, enrollment.membership_type, signing_date=sign_date)
                    for authorization in enrollment.authorizations.all():
                        pdf_authorization_page(pdf_canvas, (authorization, enrollment), signing_date=sign_date)
            else:
                pre_enrollments = pre_enrollments.order_by(sort_by)
                for enrollment in pre_enrollments:
                    # Add forms to PDF
                    pdf_membership_page(pdf_canvas, enrollment, enrollment.membership_type, signing_date=sign_date)
                    for authorization in enrollment.authorizations.all():
                        pdf_authorization_page(pdf_canvas, (authorization, enrollment), signing_date=sign_date)

            pdf_canvas.save()

        pdf = pdf_buffer.getvalue()
        return HttpResponse(pdf, content_type='application/pdf')



@require_board
def registration_form(request, user, membership):
    from amelie.tools.pdf import pdf_enrollment_form

    buffer = BytesIO()
    person = get_object_or_404(Person, id=user)
    membership = get_object_or_404(Membership, id=membership, member=person)
    pdf_enrollment_form(buffer, person, membership)
    pdf = buffer.getvalue()
    return HttpResponse(pdf, content_type='application/pdf')


@require_board
def membership_form(request, user, membership):
    from amelie.tools.pdf import pdf_membership_form

    buffer = BytesIO()
    person = get_object_or_404(Person, id=user)
    membership = get_object_or_404(Membership, id=membership, member=person)
    pdf_membership_form(buffer, person, membership)
    pdf = buffer.getvalue()
    return HttpResponse(pdf, content_type='application/pdf')


@require_board
def mandate_form(request, mandate):
    from amelie.tools.pdf import pdf_authorization_form

    buffer = BytesIO()
    mandate = get_object_or_404(Authorization, id=mandate)
    pdf_authorization_form(buffer, mandate)
    pdf = buffer.getvalue()
    return HttpResponse(pdf, content_type='application/pdf')


@require_superuser
def registration_check(request):
    if request.method == "POST":
        student_number_form = StudentNumberForm(request.POST)
        if student_number_form.is_valid():
            obj = Student.objects.get(number=student_number_form.cleaned_data["student_number"]).person
            return redirect('members:registration_check_view', id=obj.id, slug=obj.slug)
    else:
        student_number_form = StudentNumberForm()

    return render(request, 'registration_check.html', locals())


@require_superuser
@transaction.atomic
def registration_check_view(request, id, slug):
    obj = get_object_or_404(Person, id=id, slug=slug)
    if request.method == "POST":
        rfid_form = RFIDCardForm(obj, request.POST)
        if rfid_form.is_valid():
            rfid_form.save()
            return redirect('members:registration_check_view', id=obj.id, slug=obj.slug)
    else:
        rfid_form = RFIDCardForm(obj)
    cookie_corner_mandate = obj.has_mandate_activities()
    student_number_form = StudentNumberForm()

    debug = settings.DEBUG

    return render(request, 'registration_check.html', locals())


@require_board
def birthdays(request):
    today_minus_three = timezone.now() - datetime.timedelta(days=3)
    birthdays_list = []
    for date_option in [today_minus_three + datetime.timedelta(x) for x in range(11)]:
        people = Person.objects.members().filter(date_of_birth__day=date_option.day,
                                                 date_of_birth__month=date_option.month)
        for person in people:
            person.becoming_age = person.age(at=date_option)
        birthdays_list.extend(people)

    return render(request, 'birthdays.html', {'birthdays': birthdays_list})


@require_board
def contact_list(request):
    committees = Committee.objects.filter(abolished__isnull=True, category__isnull=False)
    people = Person.objects.all()
    return render(request, 'telephone_list.html', locals())


@require_board
def csv_student_number_primary(request):
    persons = Person.objects.filter(student__studyperiod__study__primary_study=True,
                                    student__number__isnull=False)
    return HttpResponse(",".join(["s%07d" % p.student.number for p in persons if p.is_member()]))


@require_board
def csv_student_number_without_bit(request):
    persons = Person.objects.filter(student__studyperiod__study__primary_study=True,
                                    student__number__isnull=False).exclude(student__studyperiod__study__abbreviation=settings.BIT_BSC_ABBR)
    return HttpResponse(",".join(["s%07d" % p.student.number for p in persons if p.is_member()]))


@require_lid_or_oauth
def picture(request, filename):
    try:
        person = Person.objects.get(picture='pasfoto/%s.jpg' % filename)
    except:
        raise Http404('Picture not found or multiple people are linked to the same picture.')

    if not request.is_board and not request.person == person:
        raise Http404('You do not have access to view this picture.')

    response = HttpResponse(FileWrapper(person.picture), content_type='image/jpeg')
    response['Content-Disposition'] = 'inline; filename=%s.jpg' % filename
    return response


@require_lid_or_oauth
def person_picture(request, id, slug):
    person = get_object_or_404(Person, id=id, slug=slug)

    # Only for the board or the person themselves
    if not request.is_board and not request.person == person:
        return HttpResponseForbidden()

    # Serve file, preferably using Sendfile
    image_file = person.picture
    if image_file:
        return HttpResponseSendfile(path=image_file.path, content_type='image/jpeg', fallback=settings.DEBUG)
    else:
        raise Http404('Picture not found')


def _person_info_request_get_body(request, logger=None):
    if logger is None:
        logger = logging.getLogger("amelie.members.views._person_info_request_get_body")

    # Settings for userinfo API must be configured
    if settings.USERINFO_API_CONFIG.get('api_key', None) is None or \
            settings.USERINFO_API_CONFIG.get('allowed_ips', None) is None:
        logger.error("UserInfo API config missing from settings.")
        raise ImproperlyConfigured("UserInfo API config missing from settings.")

    # Must be POST request
    if request.method != "POST":
        logger.error(f"Bad request, request method is {request.method}, not POST.")
        raise BadRequest()

    # Must contain JSON body
    try:
        body = json.loads(request.body)
    except json.JSONDecodeError as e:
        logger.error(f"Bad request, JSON decoding failed - {e}.")
        raise BadRequest()

    # Must contain 'apiKey' key, and one of the 'iaUsername', 'utUsername' or 'localUsername' keys
    if 'apiKey' not in body or ('iaUsername' not in body and 'utUsername' not in body and 'localUsername' not in body):
        logger.error(f"Bad request, API Key or username key missing.")
        raise BadRequest()

    # Request must come from a known auth.ia server IP address
    if request.META['REMOTE_ADDR'] not in settings.USERINFO_API_CONFIG['allowed_ips']:
        logger.error(f"Permission denied, REMOTE_ADDR {request.META['REMOTE_ADDR']} not in allowed IPs.")
        raise PermissionDenied()

    # API Key must be valid
    api_key = body.pop('apiKey')  # Removes apiKey from the returned body
    if api_key != settings.USERINFO_API_CONFIG['api_key']:
        logger.error(f"Permission denied, provided API key is incorrect.")
        raise PermissionDenied()

    # If given, the 'verify' key should be a boolean value
    if 'verify' in body and not isinstance(body['verify'], bool):
        logger.error("Bad request, verify key was given but was not a boolean value.")
        raise BadRequest()

    # If given, the 'departments' key should be a comma separated string value
    if 'departments' in body and not isinstance(body['departments'], str):
        logger.error("Bad request, departments key was given but was not a comma separated string value.")
        raise BadRequest()

    return body


def _get_ttl_hash(seconds=3600):
    return round(time.time() / seconds)


# noinspection PyUnusedLocal
@lru_cache()
def _person_info_get_person(ia_username=None, ut_username=None, local_username=None, verify=False, departments=None,
                            ttl_hash=None, logger=None):
    if logger is None:
        logger = logging.getLogger("amelie.members.views._person_info_get_person")

    if departments is None:
        departments = []
    else:
        departments = departments.split(",")

    del ttl_hash  # ttl_hash is just to get the lru_cache decorator to keep results for only 1 hour
    person = None
    if ia_username is not None:
        try:
            person = Person.objects.get(account_name=ia_username)
            logger.debug(f"Person found by ia_username {ia_username}: {person}.")
        except Person.DoesNotExist:
            # It could also be an ExtraPerson
            try:
                person = ExtraPerson.objects.get(adname=ia_username)
                logger.debug(f"ExtraPerson found by ia_username {ia_username}: {person}.")
                if not person.is_active():
                    person = None
                    logger.info(f"Account of ExtraPerson {person} is not active (any more), "
                                f"and thus is no info will be returned for username {ia_username}.")
            except ExtraPerson.DoesNotExist:
                logger.info(f"Person or ExtraPerson with ia_username {ia_username} does not exist.")
                person = None
    elif ut_username is not None:
        try:
            if ut_username[0] == 's':
                person = Person.objects.get(student__number=ut_username[1:])
                logger.debug(f"Person found by student ut_username {ut_username}: {person}.")

                if verify and person.membership is not None:
                    # Verify studies of person if department data is present in auth request.
                    logger.debug(f"Verifying study for {person} with departments {departments}.")

                    # Since UT years are from sept-aug and our year is from jul-jun, there are two months overlap.
                    # Never verify users in July or August, as this could allow members who are done studying to get an
                    # extra year as study long.
                    if not person.membership.is_verified() and datetime.date.today().month not in [7, 8]:
                        primary_studies = Study.objects.filter(primary_study=True).values_list('abbreviation',
                                                                                               flat=True)
                        for study in departments:
                            if study in primary_studies:
                                person.membership.verify()
                                break

            elif ut_username[0] == 'm':
                person = Person.objects.get(employee__number=ut_username[1:])
                logger.debug(f"Person found by employee ut_username {ut_username}: {person}.")
            elif ut_username[0] == 'x':
                person = Person.objects.get(ut_external_username=ut_username)
                logger.debug(f"Person found by external ut_username {ut_username}: {person}.")
            else:
                logger.info(f"Cannot find person with invalid ut_username {ut_username}.")
                person = None
        except Person.DoesNotExist:
            logger.info(f"Person with ut_username {ut_username} does not exist.")
            person = None
    elif local_username is not None:
        match = re.match(r'ia(?P<person_id>[0-9]+)', local_username)
        person = None
        if match:
            person_id = int(match.group('person_id'))
            try:
                person = Person.objects.get(pk=person_id)
                logger.debug(f"Person found by local_username {local_username}: {person}.")
            except Person.DoesNotExist:
                logger.info(f"Person with local_username {local_username} does not exist.")
                person = None
        else:
            logger.info(f"Cannot find person with invalid local_username {local_username}.")
            person = None
    else:
        logger.warning(f"Person lookup requested but no IA, UT or local username given?! - "
                       f"Args: ia_username={ia_username}, ut_username={ut_username}, local_username={local_username}, "
                       f"verify={verify}, departments={departments}.")
    return person


@csrf_exempt
def person_userinfo(request):
    """
    Retrieves user info about a person based on either their active member username or UT s- or m-number.
    Used by our authentication platform to determine permissions for external users (UT or social login).

    This endpoint is called whenever a user authenticates to a service via auth.ia that requires IA user details.
    """
    log = logging.getLogger("amelie.members.views.person_userinfo")
    # Verify request and get the JSON body
    body = _person_info_request_get_body(request, logger=log)

    # Access verified. Find the Person associated with the provided username.
    person = _person_info_get_person(
        ia_username=body.get('iaUsername', None), ut_username=body.get('utUsername', None),
        local_username=body.get('localUsername', None), ttl_hash=_get_ttl_hash(), logger=log
    )

    username = body.get('iaUsername', None) or body.get('utUsername', None) or body.get('localUsername', None)

    # If a person was found, return the userinfo that auth.ia needs. Else return an empty object.
    if person is not None and isinstance(person, Person):
        log.info(f"UserInfo retrieved for person {person} using username {username}.")
        email = "{}@{}".format(person.get_adname(), settings.CLAUDIA_GSUITE['PRIMARY_DOMAIN'])
        return HttpJSONResponse({
            'iaUsername': person.get_adname() or None,
            'iaEmail': email if person.get_adname() else None,
            'studentNumber': f"s{person.student.number}" if person.is_student() else None,
            'employeeNumber': f"m{person.employee.number}" if person.is_employee() else None,
            'externalUsername': person.ut_external_username
        })
    elif person is not None and isinstance(person, ExtraPerson):
        log.info(f"UserInfo retrieved for ExtraPerson {person} using username {username}.")
        return HttpJSONResponse({
            'iaUsername': person.get_adname() or None,
            'iaEmail': person.get_email() or None,
            'studentNumber': None,
            'employeeNumber': None,
            'externalUsername': None
        })
    else:
        log.info(f"UserInfo not found for user iaUsername={body.get('iaUsername', None)}, "
                 f"utUsername={body.get('utUsername', None)}, localUsername={body.get('localUsername', None)}.")
        return HttpJSONResponse({})


@csrf_exempt
def person_groupinfo(request):
    """
    Retrieves group info about a person based on either their active member username or UT s- or m-number.
    Used by our authentication platform to determine permissions for external users (UT or social login).

    This also verifies studies if requested, because the UT department info will be passed to this endpoint in the
    body if it was received by the authentication platform. This endpoint is called when a user logs in with an
    external account (UT, Google, GitHub, etc.).
    """
    log = logging.getLogger("amelie.members.views.person_groupinfo")
    # Verify request and get the JSON body
    body = _person_info_request_get_body(request, logger=log)

    # Access verified. Find the Person associated with the provided username.
    person = _person_info_get_person(
        ia_username=body.get('iaUsername', None), ut_username=body.get('utUsername', None),
        local_username=body.get('localUsername', None), verify=body.get('verify', False),
        departments=body.get('departments', None), ttl_hash=_get_ttl_hash(), logger=log
    )

    username = body.get('iaUsername', None) or body.get('utUsername', None) or body.get('localUsername', None)

    # If a person was found, return the userinfo that auth.ia needs. Else return an empty object.
    if person is not None:
        mp = Mapping.find(person)
        if mp is not None:
            log.info(f"GroupInfo retrieved for person {person} (cid: {mp.id}) using username {username}.")
            return HttpJSONResponse({
                "groups": [g.adname for g in mp.all_groups('ad') if g.is_group_active() and g.adname]
            })
        else:
            log.info(f"GroupInfo found no groups for username {username} - User has no mapping.")
            return HttpJSONResponse({"groups": []})
    log.info(f"GroupInfo not found for username(s) ia={body.get('iaUsername', None)} "
             f"ut={body.get('utUsername', None)} local={body.get('localUsername', None)}.")
    return HttpJSONResponse({})


@require_board
def person_send_link_code(request, person_id):
    person = get_object_or_404(Person, id=person_id)
    link_code = get_oauth_link_code(person)
    send_oauth_link_code_email(request, person, link_code)
    name = person.incomplete_name()
    messages.success(request, _(f"OAuth link code and instructions were sent to {name}."))
    return HttpResponseRedirect(person.get_absolute_url())


@require_board
def books_list(request):
    STUDIES_BIT = (settings.BIT_BSC_ABBR, settings.BIT_MSC_ABBR)
    bit_students = Person.objects.members().filter(
        student__studyperiod__study__abbreviation__in=STUDIES_BIT,
        student__number__isnull=False).values_list('student__number', flat=True).order_by('student__number')
    non_bit_students = Person.objects.members().exclude(student__studyperiod__study__abbreviation__in=STUDIES_BIT).filter(
        student__number__isnull=False).values_list('student__number', flat=True).order_by('student__number')

    student_numbers_bit = ["s%07d" % p for p in bit_students]
    student_numbers_other = ["s%07d" % p for p in non_bit_students]

    return render(request, 'books_list.html', {'student_numbers_bit': student_numbers_bit,
                                               'student_numbers_other': student_numbers_other, })


class PaymentDeleteView(RequireBoardMixin, DeleteMessageMixin, DeleteView):
    model = Payment
    template_name = "members/payment_confirm_delete.html"

    def get_object(self, queryset=None):
        payment = super(PaymentDeleteView, self).get_object()
        # You are not allowed to delete 'zero'-memberships manually
        if payment.amount == 0.0:
            raise PermissionDenied(_("You are not allowed to manually delete the payments of free memberships."))
        # You are not allowed to delete payments that are (currently) debited manually
        if payment.membership.contributiontransaction_set.count() > 0:
            raise PermissionDenied(_("You are not allowed to delete payments that are already (being) debited."))
        return payment

    def get_delete_message(self):
        return _('Payment %(object)s has been removed' % {'object': self.get_object()})

    def get_success_url(self):
        return self.object.membership.member.get_absolute_url()


class DoGroupTreeView(TemplateView):
    template_name = "dogroups.html"


# TODO: Add caching to this view! This cache can be kept for a month of so.
class DoGroupTreeViewData(View):

    def get(self, request, *args, **kwargs):
        # Create a datastructure that maps connects generations based on parents and children
        generation_objects = DogroupGeneration.objects.select_related('dogroup').prefetch_related(
            'studyperiod_set').all().order_by('dogroup', 'generation')

        # A data structure
        generations = dict()

        # Aggregates all the years that have had dogroups
        years = set()
        for generation in generation_objects:
            years.add(generation.generation)
            prev = set()
            for parent in generation.parents.all():
                if parent.is_student():
                    parent_prev_dogroups = parent.student.studyperiod_set.filter(dogroup__isnull=False,
                                                                                 dogroup__generation__lt=generation.generation).order_by(
                        'dogroup__generation')
                    if parent_prev_dogroups.exists():
                        prev.add(parent_prev_dogroups.last().dogroup)
            generations[generation] = prev

        dogroups = dict()
        for dogroup in Dogroup.objects.all():
            dogroups[str(dogroup)] = {}
        for generation in generations.keys():
            dogroups[str(generation.dogroup)][generation.generation] = {
                "id": generation.id,
                "parents": [{"id": p.id} for p in generations[generation]],
                "color": generation.color,
            }

        data = {
            "years": sorted(list(years)),
            "dogroups": list(dogroups.keys()),
            "data": dogroups,
        }
        return JsonResponse(data)<|MERGE_RESOLUTION|>--- conflicted
+++ resolved
@@ -1,23 +1,15 @@
 import datetime
-<<<<<<< HEAD
 import time
+import json
+import re
+import logging
+
 from datetime import date
 from decimal import Decimal
+from functools import lru_cache
+from io import BytesIO
 
 from django.views import View
-=======
-import json
-import re
-import time
-import logging
-
-from datetime import date
-from decimal import Decimal
-
-from functools import lru_cache
->>>>>>> 37e0896b
-from io import BytesIO
-
 from django.contrib import messages
 from django.core.exceptions import PermissionDenied, ValidationError, BadRequest, ImproperlyConfigured
 from django.db.models import Sum
@@ -47,14 +39,10 @@
     RegistrationFormStepFreshmenMembershipDetails, RegistrationFormStepEmployeeDetails, \
     RegistrationFormPersonalDetailsEmployee, RegistrationFormStepEmployeeMembershipDetails, PreRegistrationPrintAllForm
 from amelie.members.models import Payment, PaymentType, Committee, Function, Membership, MembershipType, Employee, \
-<<<<<<< HEAD
     Person, Student, Study, StudyPeriod, Preference, PreferenceCategory, UnverifiedEnrollment, Dogroup, \
     DogroupGeneration
 from amelie.oauth.models import LoginToken
 from amelie.oauth.views import create_token_and_send_email
-=======
-    Person, Student, Study, StudyPeriod, Preference, PreferenceCategory, UnverifiedEnrollment
->>>>>>> 37e0896b
 from amelie.personal_tab.forms import RFIDCardForm
 from amelie.personal_tab.models import Authorization, AuthorizationType, Transaction, SEPA_CHAR_VALIDATOR
 from amelie.tools.auth import get_oauth_link_code, send_oauth_link_code_email
